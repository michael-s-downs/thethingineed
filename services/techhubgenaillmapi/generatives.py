### This code is property of the GGAO ###


# Native imports
import os
import re
import copy
import json
from typing import List
from abc import ABC, abstractmethod

#Installed imports
import tiktoken

# Local imports
from common.services import GENAI_LLM_GENERATIVES
from common.logging_handler import LoggerHandler
from common.errors.genaierrors import PrintableGenaiError
from common.models_manager import BaseModelConfigManager
from message.messagemanager import ManagerMessages
from limiters import ManagerQueryLimiter

DEFAULT_STOP_MSG = "<|endoftext|>"

NOT_FOUND_MSG = "Not found"

EMPTY_TEMPLATE_MSG = "Template is empty"

USER_AND_SYSTEM_KEY_ALLOWED_MSG = "Template can only have user and system key"

USER_KEY_MANDATORY_MSG = "Template must contain the user key"

TEMPLATE_IS_NOT_DICT_MSG = "Template is not well formed, must be a dict {} structure"
NO_RESPONSE_FROM_MODEL = "There is no response from the model for the request"

class GenerativeModel(ABC):
    MODEL_MESSAGE = None
    DEFAULT_TEMPLATE_NAME = "system_query"
    GENERATIVE_MODELS = None
    MODEL_QUERY_LIMITER = None

    def __init__(self, models_credentials, zone):
        """It is the object in charge of modifying whether the inputs and the outputs of the gpt models


        :param models_credentials: Credentials to use the model
        :param zone: zone in where the model is located
        """
        logger_handler = LoggerHandler(GENAI_LLM_GENERATIVES, level=os.environ.get('LOG_LEVEL', "INFO"))
        self.logger = logger_handler.logger
        if "openai" in models_credentials and not zone:
            self.api_key = models_credentials.get('openai')
        else:
            self.api_key = models_credentials.get(zone, None)

    def set_message(self, config: dict):
        """Sets the message as an argument of the class
           It also modifies the message taking into account the number of tokens.

        :param config: Dict with the message to be used
        """
        config['message'] = self.MODEL_MESSAGE
        if hasattr(self, 'max_img_size_mb'):
            config['max_img_size_mb'] = self.max_img_size_mb
        message = ManagerMessages().get_message(config)
        query_limiter = ManagerQueryLimiter.get_limiter({"message": message, "model": self.MODEL_MESSAGE,
                                                        "max_tokens": self.max_input_tokens,
                                                        "bag_tokens": self.bag_tokens,
<<<<<<< HEAD
                                                        "persistence": message.persistence, "querylimiter": self.MODEL_QUERY_LIMITER})
        self.message = queryLimiter.get_message()
=======
                                                        "persistence": message.persistence, "querylimiter": "azure"})
        self.message = query_limiter.get_message()
>>>>>>> c4880dc6

    @abstractmethod
    def get_result(self, response: dict) -> dict:
        """ Method to format the model response.

        :param response: Dict returned by  LLM endpoint.
        :return: Dict with the answer, tokens used and logprobs.
        """

    @classmethod
    def get_message_type(cls, message_type: str):
        """Check if the model_type is one of the possible ones.

        :param message_type: Type of the model
        :return: True if the message_type is correct, False otherwise
        """
        return message_type == cls.MODEL_MESSAGE

    @classmethod
    def get_generatives_type(cls, model_type: str):
        """Check if the model_type is one of the possible ones.

<<<<<<< HEAD
                :param model_type: Type of the model
                :return: True if the model_type is in GENERATIVE_MODELS list
                """
        return model_type in cls.GENERATIVE_MODELS
=======

class GPTModel(GenerativeModel):
    MODEL_MESSAGE = None

    # Not contains default params, because is an encapsulator for GPTModels, so the default are in there
    def __init__(self, model, model_type, pool_name, max_input_tokens, max_tokens, bag_tokens, zone, api_version,
                 temperature, n, functions, function_call, stop, models_credentials, top_p, seed, response_format):
        """It is the object in charge of modifying whether the inputs and the outputs of the gpt models

        :param model: Model name used in
        :param model_type: Model type used
        :param pool_name: Pool name used
        :param max_input_tokens: Max number of tokens desired in the input
        :param max_tokens: Max number of tokens desired in the output
        :param bag_tokens: Number of tokens reserved to generative models.
        :param zone: openai domain used in azure
        :param api_version: azure api version used
        :param temperature: Higher values like 0.8 will make the output more random,
                            while lower values like 0.2 will make it more focused and deterministic
        :param n: How many completions to generate for each prompt.
        :param functions: List of functions to be used in the model.
        :param function_call: Function call to be used in the model. Possible values: "auto", "none",
                                                                                        {"name": "my_function"}
        :param stop: Up to 4 sequences where the API will stop generating further tokens.
        :param top_p: Top p value to use in the model
        :param models_credentials: Credentials to use the model
        :param seed: Seed to use in the model
        :param response_format: The format in which the generated text is returned.
        """

        super().__init__(models_credentials, zone)
        self.model_name = model
        self.model_type = model_type
        self.pool_name = pool_name
        self.max_input_tokens = max_input_tokens
        self.max_tokens = max_tokens
        self.bag_tokens = bag_tokens
        self.zone = zone
        self.api_version = api_version
        if temperature >= 0.0:
            if temperature >= 0.0 and temperature <= 2.0:
                self.temperature = temperature
            else:
                raise ValueError(f"Temperature must be between 0.0 and 2.0 for the model {self.model_name}")
        self.n = n
        self.functions = functions
        self.function_call = function_call
        self.stop = stop
        self.top_p = top_p
        self.seed = seed
        self.response_format = response_format
        self.encoding = tiktoken.get_encoding("cl100k_base")
        self.encoding = tiktoken.encoding_for_model("gpt-3.5-turbo")

    def parse_data(self) -> json:
        """ Convert message and model data into json format.

        Returns: Query in json format to be sent.
        """
        data = dict(model=self.model_name,
                    temperature=self.temperature,
                    n=self.n,
                    stop=self.stop,
                    top_p=self.top_p,
                    messages=self.message.preprocess())
        if self.functions:
            data['functions'] = self.functions
            data['function_call'] = self.function_call
        if self.max_tokens > 0:
            data['max_tokens'] = self.max_tokens
        if self.seed:
            data['seed'] = self.seed
        if self.response_format:
            if self.response_format == "json_object":
                data['response_format'] = {"type": "json_object"}
            else:
                raise PrintableGenaiError(400, f"Response format {self.response_format} not supported for model {self.model_name} "
                                    f"(only 'json_object' supported)")
        return json.dumps(data)

    def get_result(self, response: dict) -> dict:
        """ Method to format the model response.

        :param response: Dict returned by  LLM endpoint.
        :return: Dict with the answer, tokens used and logprobs.
        """
        # Check status code
        if 'status_code' in response and response['status_code'] != 200:
            return {
                'status': 'error',
                'error_message': str(response['msg']),
                'status_code': response['status_code']
            }
        # get answer
        choice = response.get('choices', [{}])[0]

        # if finish_reason is content_filter, return error
        if 'finish_reason' in choice and choice['finish_reason'] == 'content_filter':
            return {
                'status': 'error',
                'error_message': 'content_filter',
                'status_code': 400
            }
        # if query has made with a function_call, return answer
        elif 'finish_reason' in choice and choice['finish_reason'] == 'function_call':
            answer = choice.get('message', {}).get('function_call', {}).get('arguments', '')

        else:
            # check if message is in the response
            if 'message' not in choice:
                raise PrintableGenaiError(400, f"Azure format is not as expected: {choice}.")

            # check if content is in the message
            text = choice.get('message', {}).get('content', '')

            # get text
            if re.search(NOT_FOUND_MSG, text, re.I):
                answer = NOT_FOUND_MSG
                self.logger.info("Answer not found.")
            else:
                answer = text.strip()

        self.logger.info(f"LLM response: {answer}.")
        text_generated = {
            'answer': answer,
            'logprobs': [],
            'n_tokens': response['usage']['total_tokens'],
            'query_tokens': self.message.user_query_tokens,
            'input_tokens': response['usage']['prompt_tokens'],
            'output_tokens': response['usage']['completion_tokens']
        }
        result = {
            'status': "finished",
            'result': text_generated,
            'status_code': 200
        }
        return result


    def __repr__(self):
        """Return the model representation."""
        return f'{{model:{self.model_name}, ' \
               f'max_tokens:{self.max_tokens}, ' \
               f'temperature:{self.temperature}, ' \
               f'n:{self.n}}}'


class DalleModel(GPTModel):
    MODEL_MESSAGE = "dalle"

    def __init__(self,
                 max_input_tokens: int = 4000,
                 model: str = 'genai-dalle3-sweden',
                 model_type: str = "",
                 pool_name: str = None,
                 n: int = 1,
                 quality: str = "standard",
                 response_format: str = "b64_json",
                 size: str = "1024x1024",
                 style: str = "vivid",
                 user: str = "",
                 zone: str = "sweden",
                 api_version: str = "2023-08-01-preview",
                 models_credentials: dict = None):
        """It is the object in charge of modifying whether the inputs and the outputs of the gpt models
        :param max_input_tokens: Max number of tokens desired in the input
        :param model: The model to use for image generation.
        :param model_type: The type of model to use for image generation.
        :param pool_name: The pool name to use for image generation.
        :param n: The number of images to generate. Must be between 1 and 10. For dall-e-3, only n=1 is supported.
        :param quality: The quality of the image that will be generated. hd creates images with finer details and greater consistency across the image. This param is only supported for dall-e-3.
        :param response_format: The format in which the generated images are returned. Must be one of url or b64_json.
        :param size: The size of the generated images. Must be one of 256x256, 512x512, or 1024x1024 for dall-e-2. Must be one of 1024x1024, 1792x1024, or 1024x1792 for dall-e-3 models.
        :param style: The style of the generated images. Must be one of vivid or natural. Vivid causes the model to lean towards generating hyper-real and dramatic images. Natural causes the model to produce more natural, less hyper-real looking images. This param is only supported for dall-e-3.
        :param user: A unique identifier representing your end-user, which can help OpenAI to monitor and detect abuse. Learn more.
        :param zone: openai domain used in azure
        :param api_version: azure api version used
        :param models_credentials: Credentials to use the model
        """
        super().__init__(model, model_type, pool_name, max_input_tokens, max_input_tokens, 0, zone, api_version,
                         0, n, [], "none", [DEFAULT_STOP_MSG], models_credentials,
                         0, None, response_format)
        self.quality = quality
        self.size = size
        self.style = style
        self.user = user
        self.is_vision = False

    def parse_data(self) -> json:
        """ Convert message and model data into json format.

        :return: Query in json format to be sent.
        """
        # top_p and seed currently not supported
        if self.model_type == "dalle3":
            data = dict(model=self.model_name,
                        prompt=str(self.message.preprocess()),
                        n=self.n,
                        quality=self.quality,
                        response_format=self.response_format,
                        size=self.size,
                        style=self.style,
                        user=self.user)
        elif self.model_type == "dalle2":
            data = dict(model=self.model_name,
                        prompt=str(self.message.preprocess()),
                        n=self.n,
                        response_format=self.response_format,
                        size=self.size,
                        user=self.user)
        else:
            return None

        return json.dumps(data)

    def get_result(self, response: dict) -> dict:
        """ Method to format the model response.

        :param response: Dict returned by  LLM endpoint.
        :return: Dict with the answer, tokens used and logprobs.
        """

        # Check status code
        if 'status_code' in response and response['status_code'] != 200:
            return {
                'status': 'error',
                'error_message': str(response['msg']),
                'status_code': response['status_code']
            }
        # get answer
        choice = response.get('data', [{}])[0]

        # if finish_reason is content_filter, return error
        if 'finish_reason' in choice and choice['finish_reason'] == 'content_filter':
            return {
                'status': 'error',
                'error_message': 'content_filter',
                'status_code': 400
            }
        else:
            # check if message is in the response
            if self.response_format == 'b64_json':
                if 'b64_json' not in choice:
                    raise PrintableGenaiError(400, f"Azure format is not as expected: {choice}.")
                answer = choice.get('b64_json', "b64 not found")
            elif self.response_format == 'url':
                if 'url' not in choice:
                    raise PrintableGenaiError(400, f"Azure format is not as expected: {choice}.")
                answer = choice.get('url', "url not found")
            else:
                raise PrintableGenaiError(400, f"Azure format is not as expected: {choice}.")

        self.logger.info(f"LLM response: {answer}.")
        text_generated = {
            'answer': answer,
            'logprobs': [],
            'n_tokens': 0,
            'input_tokens': self.message.get_query_tokens(self.message.preprocess()),
            'query_tokens': self.message.user_query_tokens,
            'output_tokens': 0
        }
        result = {
            'status': "finished",
            'result': text_generated,
            'status_code': 200
        }
        return result

    def __repr__(self):
        """Return the model representation."""
        return f'{{model:{self.model_name}, ' \
               f'max_input_tokens:{self.max_input_tokens}, ' \
               f'size:{self.size}, ' \
               f'n:{self.n}}}'


class ChatGPTModel(GPTModel):
    # AKA GPT3.5 // GPT4

    MODEL_MESSAGE = "chatGPT"

    def __init__(self, model: str = 'gpt-3.5-pool-europe',
                 model_type: str = "",
                 pool_name: str = None,
                 max_input_tokens: int = 4096,
                 max_tokens: int = -1,
                 bag_tokens: int = 500,
                 zone: str = "genai",
                 api_version: str = "2023-08-01-preview",
                 temperature: float = 0,
                 n: int = 1,
                 functions: List = [],
                 function_call: str = "none",
                 stop: List = [DEFAULT_STOP_MSG],
                 models_credentials: dict = None,
                 top_p: int = 0,
                 seed: int = None,
                 response_format: str = None):
        """It is the object in charge of modifying whether the inputs and the outputs of the gpt models

        :param model: Model name used
        :param model_type: Model type used
        :param pool_name: The pool name to use for image generation.
        :param max_input_tokens: Max number of tokens desired in the input
        :param max_tokens: Max number of tokens desired in the output
        :param bag_tokens: Number of tokens reserved to generative models.
        :param zone: openai domain used in azure
        :param api_version: azure api version used
        :param temperature: Higher values like 0.8 will make the output more random,
                            while lower values like 0.2 will make it more focused and deterministic
        :param n: How many completions to generate for each prompt.
        :param functions: List of functions to be used in the model.
        :param function_call: Function call to be used in the model. Possible values: "auto", "none",
                                                                                        {"name": "my_function"}
        :param stop: Up to 4 sequences where the API will stop generating further tokens.
        :param models_credentials: Credentials to use the model
        :param top_p: Top p value to use in the model
        :param seed: Seed to use in the model
        :param response_format: The format in which the generated text is returned.
        """

        super().__init__(model, model_type, pool_name, max_input_tokens, max_tokens, bag_tokens, zone, api_version,
                         temperature, n, functions, function_call, stop, models_credentials, top_p, seed, response_format)
        self.is_vision = False


class ChatGPTVision(GPTModel):
    MODEL_MESSAGE = "chatGPT-v"
    DEFAULT_TEMPLATE_NAME = "system_query_v"

    def __init__(self, model: str = 'genai-gpt4V-sweden',
                 model_type: str = "",
                 pool_name: str = None,
                 max_input_tokens: int = 32768,
                 max_tokens: int = 1000,  # -1 does not work in vision models
                 bag_tokens: int = 500,
                 zone: str = "genai-sweden",
                 api_version: str = "2024-02-15-preview",
                 temperature: float = 0,
                 n: int = 1,
                 functions: List = [],
                 function_call: str = "none",
                 stop: List = [DEFAULT_STOP_MSG],
                 models_credentials: dict = None,
                 top_p : int = 0,
                 seed: int = None,
                 response_format: str = None,
                 max_img_size_mb: float = 20.00):
        """It is the object in charge of modifying whether the inputs and the outputs of the gpt models

        :param model: Model name used in the gpt3_5 endpoint
        :param model_type: Model type used in the gpt3_5 endpoint
        :param pool_name: The pool name to use for image generation.
        :param max_input_tokens: Max number of tokens desired in the input
        :param max_tokens: Max number of tokens desired in the output
        :param bag_tokens: Number of tokens reserved to generative models.
        :param zone: openai domain used in azure
        :param api_version: azure api version used
        :param temperature: Higher values like 0.8 will make the output more random,
                            while lower values like 0.2 will make it more focused and deterministic
        :param n: How many completions to generate for each prompt.
        :param functions: List of functions to be used in the model.
        :param function_call: Function call to be used in the model. Possible values: "auto", "none",
                                                                                        {"name": "my_function"}
        :param stop: Up to 4 sequences where the API will stop generating further tokens.
        :param models_credentials: Credentials to use the model
        :param top_p: Top p value to use in the model
        :param seed: Seed to use in the model
        :param response_format: The format in which the generated text is returned.
        """

        super().__init__(model, model_type, pool_name, max_input_tokens, max_tokens, bag_tokens, zone, api_version,
                         temperature, n, functions, function_call, stop, models_credentials, top_p, seed, response_format)
        self.is_vision = True
        self.max_img_size_mb = max_img_size_mb

class ClaudeModel(GenerativeModel):
    MODEL_MESSAGE = None

    # Not contains default params, because is an encapsulator for ClaudeModels, so the default are in there
    def __init__(self, model, model_id, model_type, pool_name, max_input_tokens, max_tokens, bag_tokens, zone, api_version,
                 temperature, stop, models_credentials):
        """It is the object in charge of modifying whether the inputs and the outputs of the gpt models

        :param model: Model name used to specify model
        :param model_id: Model name used in the bedrock endpoint
        :param model_type: Model type used in the bedrock endpoint
        :param pool_name: The pool name to use for image generation.
        :param max_input_tokens: Max number of tokens used
        :param max_tokens: Max number of tokens used
        :param bag_tokens: Number of tokens reserved to generative models.
        :param zone: openai domain used in azure
        :param api_version: azure api version used
        :param temperature: Higher values like 0.8 will make the output more random,
                            while lower values like 0.2 will make it more focused and deterministic
        :param stop: Up to 4 sequences where the API will stop generating further tokens.
        :param models_credentials: Credentials to use the model
        """

        super().__init__(models_credentials, zone)
        self.model_name = model
        self.model_id = model_id
        self.model_type = model_type
        self.pool_name = pool_name
        self.max_input_tokens = max_input_tokens
        self.max_tokens = max_tokens
        self.bag_tokens = bag_tokens
        self.zone = zone
        self.api_version = api_version
        if temperature >= 0.0:
            if temperature >= 0.0 and temperature <= 1.0:
                self.temperature = temperature
            else:
                raise ValueError(f"Temperature must be between 0.0 and 1.0 for the model {self.model_name}")
        self.stop_sequences = stop

    def set_message(self, config: dict):
        """Sets the message as an argument of the class
           It also modifies the message taking into account the number of tokens.

        :param config: Dict with the message to be used
        """
        config['message'] = self.MODEL_MESSAGE
        if hasattr(self, 'max_img_size_mb'):
            config['max_img_size_mb'] = self.max_img_size_mb
        message = ManagerMessages().get_message(config)
        query_limiter = ManagerQueryLimiter.get_limiter({"message": message, "model": self.MODEL_MESSAGE,
                                                        "max_tokens": self.max_input_tokens,
                                                        "bag_tokens": self.bag_tokens,
                                                        "persistence": message.persistence, "querylimiter": "bedrock"})
        self.message = query_limiter.get_message()

    def parse_data(self) -> json:
        """ Convert message and model data into json format.

        :return: Query in json format to be sent.
        """
        messages = self.message.preprocess()
        system = messages.pop(-2).get('content') # Remove system message from the list
        body = json.dumps({"messages": messages,
                           "temperature": self.temperature,
                           "stop_sequences": self.stop_sequences,
                           "anthropic_version": self.api_version,
                           "max_tokens": self.max_tokens,
                           "system": system
                           })
        return body

    def get_result(self, response: dict) -> dict:
        """ Method to format the model response.

        :param response: Dict returned by  LLM endpoint.
        :return: Dict with the answer, tokens used and logprobs.
        """
        if 'ResponseMetadata' in response and response['ResponseMetadata']['HTTPStatusCode'] != 200:
            return {
                'status': 'error',
                'error_message': json.loads(response.get('body').read()),
                'status_code': response['ResponseMetadata']['HTTPStatusCode']
            }
        elif 'status_code' in response and response['status_code'] != 200:
            return {
                'status': 'error',
                'error_message': str(response['msg']),
                'status_code': response['status_code']
            }
        response_body = json.loads(response.get('body').read())
        answer = response_body.get('content')
        if len(answer) == 0:
            return {
                'status': 'error',
                'error_message': NO_RESPONSE_FROM_MODEL,
                'status_code': 400
            }
        self.logger.info(f"LLM response: {answer}.")

        text_generated = {
            'answer': answer[0].get('text'),
            'n_tokens': response_body.get('usage').get('input_tokens') + response_body.get('usage').get(
                'output_tokens'),
            'query_tokens': self.message.user_query_tokens,
            'output_tokens': response_body.get('usage').get('output_tokens'),
            'input_tokens': response_body.get('usage').get('input_tokens')
        }

        result = {
            'status': "finished",
            'result': text_generated,
            'status_code': 200
        }
        return result

    def __repr__(self):
        """Return the model representation."""
        return f'{{model:{self.model_name}, ' \
               f'max_tokens:{self.max_tokens}, ' \
               f'temperature:{self.temperature}}}'


class ChatClaudeModel(ClaudeModel):
    MODEL_MESSAGE = "chatClaude"

    def __init__(self, model: str = 'anthropic.claude-v2',
                 model_id: str = 'anthropic.claude-v2',
                 model_type: str = "",
                 pool_name: str = None,
                 max_input_tokens: int = 100000,
                 max_tokens: int = 4000,
                 bag_tokens: int = 500,
                 zone: str = "eu-central-1",
                 api_version: str = "",
                 temperature: float = 0,
                 stop: List = ["end_turn"],
                 models_credentials: dict = None):
        """It is the object in charge of modifying whether the inputs and the outputs of the gpt models

        :param model: Model name used to specify the model
        :param model_id: Model name used in the bedrock endpoint
        :param model_type: Model type used in the bedrock endpoint
        :param pool_name: The pool name to use for image generation.
        :param max_input_tokens: Max number of tokens used
        :param max_tokens: Max number of tokens used
        :param bag_tokens: Number of tokens reserved to generative models.
        :param zone: openai domain used in azure
        :param api_version: azure api version used
        :param temperature: Higher values like 0.8 will make the output more random,
                            while lower values like 0.2 will make it more focused and deterministic
        :param stop: Up to 4 sequences where the API will stop generating further tokens.
        :param models_credentials: Credentials to use the model
        """

        super().__init__(model, model_id, model_type, pool_name, max_input_tokens, max_tokens, bag_tokens, zone, api_version,
                         temperature, stop, models_credentials)
        self.is_vision = False


class ChatClaudeVision(ClaudeModel):
    MODEL_MESSAGE = "chatClaude-v"
    DEFAULT_TEMPLATE_NAME = "system_query_v"

    def __init__(self, model: str = 'anthropic.claude-3-sonnet-20240229-v1:0',
                 model_id: str = 'anthropic.claude-3-sonnet-20240229-v1:0',
                 model_type: str = "",
                 pool_name: str = None,
                 max_input_tokens: int = 100000,
                 max_tokens: int = 4000,
                 bag_tokens: int = 500,
                 zone: str = "",
                 api_version: str = "",
                 temperature: float = 0,
                 stop: List = ["end_turn"],
                 models_credentials: dict = None,
                 max_img_size_mb: float = 5.00):
        """It is the object in charge of modifying whether the inputs and the outputs of the gpt models

        :param model: Model name used to verify the model
        :param model_id: Model name used in the bedrock endpoint
        :param model_type: Model type used in the bedrock endpoint
        :param pool_name: The pool name to use for image generation.
        :param max_input_tokens: Max number of tokens used
        :param max_tokens: Max number of tokens used
        :param bag_tokens: Number of tokens reserved to generative models.
        :param zone: openai domain used in azure
        :param api_version: azure api version used
        :param temperature: Higher values like 0.8 will make the output more random,
                            while lower values like 0.2 will make it more focused and deterministic
        :param stop: Up to 4 sequences where the API will stop generating further tokens.
        :param models_credentials: Credentials to use the model
        """

        super().__init__(model, model_id, model_type, pool_name, max_input_tokens, max_tokens, bag_tokens, zone, api_version,
                         temperature, stop, models_credentials)
        self.is_vision = True
        self.max_img_size_mb = max_img_size_mb


class LlamaModel(GenerativeModel):
    MODEL_MESSAGE = "chatLlama3"

    def __init__(self,
                 model: str = 'meta-llama-3-8b-NorthVirginiaEast',
                 model_id: str = 'meta.llama3-8b-instruct-v1:0',
                 model_type: str = "",
                 pool_name: str = None,
                 max_input_tokens: int = 7000,
                 max_tokens: int = 1000,
                 bag_tokens: int = 500,
                 zone: str = "us-east-1",
                 temperature: float = 0,
                 stop: str = "<|end_of_text|>",
                 models_credentials: dict = None):
        """It is the object in charge of modifying whether the inputs and the outputs of the gpt models

        :param model: Model name used to specify model
        :param model_id: Model name used in the bedrock endpoint
        :param model_type: Model type used in the bedrock endpoint
        :param pool_name: The pool name to use for image generation.
        :param max_input_tokens: Max number of tokens used
        :param max_tokens: Max number of tokens used
        :param bag_tokens: Number of tokens reserved to generative models.
        :param zone: openai domain used in azure
        :param temperature: Higher values like 0.8 will make the output more random,
                            while lower values like 0.2 will make it more focused and deterministic
        :param stop: Up to 4 sequences where the API will stop generating further tokens.
        :param models_credentials: Credentials to use the model
        """

        super().__init__(models_credentials, zone)
        self.model_name = model
        self.model_id = model_id
        self.model_type = model_type
        self.pool_name = pool_name
        self.max_input_tokens = max_input_tokens
        self.max_tokens = max_tokens
        self.bag_tokens = bag_tokens
        self.zone = zone
        if temperature >= 0.0:
            if temperature >= 0.0 and temperature <= 1.0:
                self.temperature = temperature
            else:
                raise ValueError(f"Temperature must be between 0.0 and 1.0 for the model {self.model_name}")
        self.stop_sequences = stop
        self.is_vision = False


    def set_message(self, config: dict):
        """Sets the message as an argument of the class
           It also modifies the message taking into account the number of tokens.

        :param config: Dict with the message to be used
        """
        config['message'] = self.MODEL_MESSAGE
        message = ManagerMessages().get_message(config)
        query_limiter = ManagerQueryLimiter.get_limiter({"message": message, "model": self.MODEL_MESSAGE,
                                                        "max_tokens": self.max_input_tokens,
                                                        "bag_tokens": self.bag_tokens,
                                                        "persistence": message.persistence, "querylimiter": "bedrock"})
        self.message = query_limiter.get_message()

    def parse_data(self) -> json:
        """ Convert message and model data into json format.

        :return: Query in json format to be sent.
        """
        message = self.message.preprocess()
        system_content = message[0].get('content')
        user_content = message[-1].get('content')
        persistence = message[1:-1]
        persistence = self._adapt_persistence_llama(persistence)
        prompt = (f"<|begin_of_text|><|start_header_id|>system<|end_header_id|>{system_content}<|eot_id|>"
                  + persistence +
                  f"<|begin_of_text|><|start_header_id|>user<|end_header_id|>{user_content}<|eot_id|>"
                  f"<|start_header_id|>assistant<|end_header_id|>")
        body = json.dumps({"prompt": prompt,
                           "temperature": self.temperature,
                           "max_gen_len": self.max_tokens
                           })
        return body

    def _adapt_persistence_llama(self, persistence):
        llama_persistence = ""
        for el in persistence:
            if el.get('role') == "user":
                llama_persistence += "|><|start_header_id|>user<|end_header_id|>" + el.get('content') + "<|eot_id|>"
            if el.get('role') == "assistant":
                llama_persistence += "<|start_header_id|>assistant<|end_header_id|>" + el.get('content') + "<|eot_id|>"
        return llama_persistence

    def get_result(self, response: dict) -> dict:
        """ Method to format the model response.

        :param response: Dict returned by  LLM endpoint.
        :return: Dict with the answer, tokens used and logprobs.
        """
        if 'ResponseMetadata' in response and response['ResponseMetadata']['HTTPStatusCode'] != 200:
            return {
                'status': 'error',
                'error_message': json.loads(response.get('body').read()),
                'status_code': response['ResponseMetadata']['HTTPStatusCode']
            }
        elif 'status_code' in response and response['status_code'] != 200:
            return {
                'status': 'error',
                'error_message': str(response['msg']),
                'status_code': response['status_code']
            }
        answer = json.loads(response.get('body').read())
        if len(answer) == 0:
            return {
                'status': 'error',
                'error_message': NO_RESPONSE_FROM_MODEL,
                'status_code': 400
            }
        self.logger.info(f"LLM response: {answer}.")

        text_generated = {
            'answer': answer.get('generation'),
            'n_tokens': answer.get('generation_token_count') + answer.get('prompt_token_count'),
            'query_tokens': self.message.user_query_tokens,
            'output_tokens': answer.get('generation_token_count'),
            'input_tokens': answer.get('prompt_token_count')
        }

        result = {
            'status': "finished",
            'result': text_generated,
            'status_code': 200
        }
        return result

    def __repr__(self):
        """Return the model representation."""
        return f'{{model:{self.model_name}, ' \
               f'max_tokens:{self.max_tokens}, ' \
               f'temperature:{self.temperature}}}'

class NovaModel(GenerativeModel):
    MODEL_MESSAGE = None

    # Not contains default params, because is an encapsulator for ClaudeModels, so the default are in there
    def __init__(self, model, model_id, model_type, pool_name, max_input_tokens, max_tokens, bag_tokens, zone, top_p,
                 top_k, temperature, stop, models_credentials):
        """It is the object in charge of modifying whether the inputs and the outputs of the gpt models

        :param model: Model name used to specify model
        :param model_id: Model name used in the bedrock endpoint
        :param model_type: Model type used in the bedrock endpoint
        :param pool_name: The pool name to use for image generation.
        :param max_input_tokens: Max number of tokens used
        :param max_tokens: Max number of tokens used
        :param bag_tokens: Number of tokens reserved to generative models.
        :param zone: openai domain used in azure
        :param api_version: azure api version used
        :param temperature: Higher values like 0.8 will make the output more random,
                            while lower values like 0.2 will make it more focused and deterministic
        :param stop: Up to 4 sequences where the API will stop generating further tokens.
        :param top_p: Top p value to use in the model
        :param top_k: Top k value to use in the model
        :param models_credentials: Credentials to use the model
        """

        super().__init__(models_credentials, zone)
        self.model_name = model
        self.model_id = model_id
        self.model_type = model_type
        self.pool_name = pool_name
        self.max_input_tokens = max_input_tokens
        self.max_tokens = max_tokens
        self.bag_tokens = bag_tokens
        self.zone = zone
        self.stop = stop
        self.top_p = top_p
        self.top_k = top_k
        if temperature >= 0.0:
            if temperature >= 0.0 and temperature <= 1.0:
                self.temperature = temperature
            else:
                raise ValueError(f"Temperature must be between 0.0 and 1.0 for the model {self.model_name}")    
            
    def set_message(self, config: dict):
        """Sets the message as an argument of the class
           It also modifies the message taking into account the number of tokens.

        :param config: Dict with the message to be used
        """
        config['message'] = self.MODEL_MESSAGE
        if hasattr(self, 'max_img_size_mb'):
            config['max_img_size_mb'] = self.max_img_size_mb
        message = ManagerMessages().get_message(config)
        query_limiter = ManagerQueryLimiter.get_limiter({"message": message, "model": self.MODEL_MESSAGE,
                                                        "max_tokens": self.max_input_tokens,
                                                        "bag_tokens": self.bag_tokens,
                                                        "persistence": message.persistence, "querylimiter": "nova"})
        self.message = query_limiter.get_message()

    def parse_data(self) -> json:
        """ Convert message and model data into json format.

        :return: Query in json format to be sent.
        """
        messages = self.message.preprocess()
        system = messages.pop(-2).get('content') # Remove system message from the list
        body = {"system": system,
                           "messages": messages,
                           "inferenceConfig": {
                                "max_new_tokens": self.max_tokens,
                                "temperature": self.temperature,
                                "top_p": self.top_p,
                                "stopSequences": self.stop
                           }}
        if self.top_k:
            body['inferenceConfig']['top_k'] = self.top_k
        return json.dumps(body)

    def get_result(self, response: dict) -> dict:
        """ Method to format the model response.

        :param response: Dict returned by  LLM endpoint.
        :return: Dict with the answer, tokens used and logprobs.
        """
        if 'ResponseMetadata' in response and response['ResponseMetadata']['HTTPStatusCode'] != 200:
            return {
                'status': 'error',
                'error_message': json.loads(response.get('body').read()),
                'status_code': response['ResponseMetadata']['HTTPStatusCode']
            }
        elif 'status_code' in response and response['status_code'] != 200:
            return {
                'status': 'error',
                'error_message': str(response['msg']),
                'status_code': response['status_code']
            }
        response_body = json.loads(response.get('body').read())
        answer = response_body.get('output').get('message').get('content')
        if len(answer) == 0:
            return {
                'status': 'error',
                'error_message': NO_RESPONSE_FROM_MODEL,
                'status_code': 400
            }
        self.logger.info(f"LLM response: {answer}.")

        text_generated = {
            'answer': answer[0].get('text'),
            'n_tokens': response_body.get('usage').get('totalTokens'),
            'query_tokens': self.message.user_query_tokens,
            'output_tokens': response_body.get('usage').get('outputTokens'),
            'input_tokens': response_body.get('usage').get('inputTokens')
        }

        result = {
            'status': "finished",
            'result': text_generated,
            'status_code': 200
        }
        return result

    def __repr__(self):
        """Return the model representation."""
        return f'{{model:{self.model_name}, ' \
               f'max_tokens:{self.max_tokens}, ' \
               f'temperature:{self.temperature}}}'


class ChatNova(NovaModel):
    MODEL_MESSAGE = "chatNova"

    def __init__(self, 
                 model, 
                 model_id,
                 model_type, 
                 pool_name,
                 top_k: int = None, 
                 max_input_tokens: int = 128000, 
                 max_tokens: int = 5000, 
                 bag_tokens: int = 500, 
                 zone:str = "us-east-1", 
                 top_p: float = 0.9, 
                 temperature: float = 0.7, 
                 stop: List = ["end_turn"], 
                 models_credentials: dict = None):
            """It is the object in charge of modifying whether the inputs and the outputs of the gpt models

            :param model: Model name used to specify model
            :param model_id: Model name used in the bedrock endpoint
            :param model_type: Model type used in the bedrock endpoint
            :param pool_name: The pool name to use for image generation.
            :param max_input_tokens: Max number of tokens used
            :param max_tokens: Max number of tokens used
            :param bag_tokens: Number of tokens reserved to generative models.
            :param zone: openai domain used in azure
            :param api_version: azure api version used
            :param temperature: Higher values like 0.8 will make the output more random,
                                while lower values like 0.2 will make it more focused and deterministic
            :param stop: Up to 4 sequences where the API will stop generating further tokens.
            :param top_p: Top p value to use in the model
            :param top_k: Top k value to use in the model
            :param models_credentials: Credentials to use the model
            """

            super().__init__(model, model_id, model_type, pool_name, max_input_tokens, max_tokens, bag_tokens, zone, top_p,
                             top_k, temperature, stop, models_credentials)
            self.is_vision = False


class ChatNovaVision(NovaModel):
    MODEL_MESSAGE = "chatNova-v"
    DEFAULT_TEMPLATE_NAME = "system_query_v"
    
    def __init__(self, 
                 model, 
                 model_id, 
                 model_type, 
                 pool_name: str = None,
                 top_k: int = None, 
                 max_input_tokens: int = 128000, 
                 max_tokens: int = 5000, 
                 bag_tokens: int = 500, 
                 zone:str = "us-east-1", 
                 top_p: float = 0.9, 
                 temperature: float = 0.7, 
                 stop: List = ["end_turn"], 
                 models_credentials: dict = None,
                 max_img_size_mb: float = 20.00):
            """It is the object in charge of modifying whether the inputs and the outputs of the gpt models

            :param model: Model name used to specify model
            :param model_id: Model name used in the bedrock endpoint
            :param model_type: Model type used in the bedrock endpoint
            :param pool_name: The pool name to use for image generation.
            :param max_input_tokens: Max number of tokens used
            :param max_tokens: Max number of tokens used
            :param bag_tokens: Number of tokens reserved to generative models.
            :param zone: openai domain used in azure
            :param api_version: azure api version used
            :param temperature: Higher values like 0.8 will make the output more random,
                                while lower values like 0.2 will make it more focused and deterministic
            :param stop: Up to 4 sequences where the API will stop generating further tokens.
            :param top_p: Top p value to use in the model
            :param top_k: Top k value to use in the model
            :param models_credentials: Credentials to use the model
            """

            super().__init__(model, model_id, model_type, pool_name, max_input_tokens, max_tokens, bag_tokens, zone, top_p,
                             top_k, temperature, stop, models_credentials)
            self.is_vision = True
            self.max_img_size_mb = max_img_size_mb


class ManagerModel(object):
    MODEL_TYPES = [ChatGPTModel, ChatClaudeModel, DalleModel, ChatClaudeVision, ChatGPTVision, LlamaModel, ChatNova, ChatNovaVision]

    @staticmethod
    def find_model_in_available_models(model_in: str, available_models: List[dict]) -> dict:
        """ Method to find the model in the available models.

        :param model_in: Model name.
        :param available_models: List of available models.
        :return: Model configuration.
        """
        selected_model = None
        for model_conf in available_models:
            ## check if model is in the available models and update the configuration
            if model_conf['model'] == model_in:
                selected_model = copy.deepcopy(model_conf)
                break
        return selected_model


    @staticmethod
    def get_model(conf: dict, platform_name: str, available_pools: dict, manager_models_config: BaseModelConfigManager) -> GenerativeModel:
        """ Method to instantiate the model: [gpt3, gpt-3.5-turbo, gpt4]

        :param conf: Model configuration. Example:  {"max_tokens": 1000,"model": "gpt-3.5-turbo"}
        :param platform_name: Platform name.
        :param available_pools: List of available pools.
        :param manager_models_config: Model configuration manager.
        :return: Model object.
        """
        pool_name = None
        if conf.get('model') in available_pools:
            pool_name = conf.get('model')

        selected_model = manager_models_config.get_model(conf.get('model'), platform_name)
        selected_model['pool_name'] = pool_name
        ## check model message: chatGPT, chatGPT-v,....
        for model in ManagerModel.MODEL_TYPES:
            if model.get_message_type(selected_model.get('message')):
                conf.pop('model', None)
                selected_model.pop('message', None)
                selected_model.pop('model_pool', None)
                selected_model.update(conf)
                try:
                    return model(**selected_model)
                except TypeError as e:
                    raise PrintableGenaiError(400, f"Parameter:{str(e).split('argument')[1]} not supported in model: "
                                        f"'{selected_model.get('model')}'")
>>>>>>> c4880dc6
<|MERGE_RESOLUTION|>--- conflicted
+++ resolved
@@ -66,13 +66,8 @@
         query_limiter = ManagerQueryLimiter.get_limiter({"message": message, "model": self.MODEL_MESSAGE,
                                                         "max_tokens": self.max_input_tokens,
                                                         "bag_tokens": self.bag_tokens,
-<<<<<<< HEAD
                                                         "persistence": message.persistence, "querylimiter": self.MODEL_QUERY_LIMITER})
         self.message = queryLimiter.get_message()
-=======
-                                                        "persistence": message.persistence, "querylimiter": "azure"})
-        self.message = query_limiter.get_message()
->>>>>>> c4880dc6
 
     @abstractmethod
     def get_result(self, response: dict) -> dict:
@@ -95,987 +90,7 @@
     def get_generatives_type(cls, model_type: str):
         """Check if the model_type is one of the possible ones.
 
-<<<<<<< HEAD
                 :param model_type: Type of the model
                 :return: True if the model_type is in GENERATIVE_MODELS list
                 """
-        return model_type in cls.GENERATIVE_MODELS
-=======
-
-class GPTModel(GenerativeModel):
-    MODEL_MESSAGE = None
-
-    # Not contains default params, because is an encapsulator for GPTModels, so the default are in there
-    def __init__(self, model, model_type, pool_name, max_input_tokens, max_tokens, bag_tokens, zone, api_version,
-                 temperature, n, functions, function_call, stop, models_credentials, top_p, seed, response_format):
-        """It is the object in charge of modifying whether the inputs and the outputs of the gpt models
-
-        :param model: Model name used in
-        :param model_type: Model type used
-        :param pool_name: Pool name used
-        :param max_input_tokens: Max number of tokens desired in the input
-        :param max_tokens: Max number of tokens desired in the output
-        :param bag_tokens: Number of tokens reserved to generative models.
-        :param zone: openai domain used in azure
-        :param api_version: azure api version used
-        :param temperature: Higher values like 0.8 will make the output more random,
-                            while lower values like 0.2 will make it more focused and deterministic
-        :param n: How many completions to generate for each prompt.
-        :param functions: List of functions to be used in the model.
-        :param function_call: Function call to be used in the model. Possible values: "auto", "none",
-                                                                                        {"name": "my_function"}
-        :param stop: Up to 4 sequences where the API will stop generating further tokens.
-        :param top_p: Top p value to use in the model
-        :param models_credentials: Credentials to use the model
-        :param seed: Seed to use in the model
-        :param response_format: The format in which the generated text is returned.
-        """
-
-        super().__init__(models_credentials, zone)
-        self.model_name = model
-        self.model_type = model_type
-        self.pool_name = pool_name
-        self.max_input_tokens = max_input_tokens
-        self.max_tokens = max_tokens
-        self.bag_tokens = bag_tokens
-        self.zone = zone
-        self.api_version = api_version
-        if temperature >= 0.0:
-            if temperature >= 0.0 and temperature <= 2.0:
-                self.temperature = temperature
-            else:
-                raise ValueError(f"Temperature must be between 0.0 and 2.0 for the model {self.model_name}")
-        self.n = n
-        self.functions = functions
-        self.function_call = function_call
-        self.stop = stop
-        self.top_p = top_p
-        self.seed = seed
-        self.response_format = response_format
-        self.encoding = tiktoken.get_encoding("cl100k_base")
-        self.encoding = tiktoken.encoding_for_model("gpt-3.5-turbo")
-
-    def parse_data(self) -> json:
-        """ Convert message and model data into json format.
-
-        Returns: Query in json format to be sent.
-        """
-        data = dict(model=self.model_name,
-                    temperature=self.temperature,
-                    n=self.n,
-                    stop=self.stop,
-                    top_p=self.top_p,
-                    messages=self.message.preprocess())
-        if self.functions:
-            data['functions'] = self.functions
-            data['function_call'] = self.function_call
-        if self.max_tokens > 0:
-            data['max_tokens'] = self.max_tokens
-        if self.seed:
-            data['seed'] = self.seed
-        if self.response_format:
-            if self.response_format == "json_object":
-                data['response_format'] = {"type": "json_object"}
-            else:
-                raise PrintableGenaiError(400, f"Response format {self.response_format} not supported for model {self.model_name} "
-                                    f"(only 'json_object' supported)")
-        return json.dumps(data)
-
-    def get_result(self, response: dict) -> dict:
-        """ Method to format the model response.
-
-        :param response: Dict returned by  LLM endpoint.
-        :return: Dict with the answer, tokens used and logprobs.
-        """
-        # Check status code
-        if 'status_code' in response and response['status_code'] != 200:
-            return {
-                'status': 'error',
-                'error_message': str(response['msg']),
-                'status_code': response['status_code']
-            }
-        # get answer
-        choice = response.get('choices', [{}])[0]
-
-        # if finish_reason is content_filter, return error
-        if 'finish_reason' in choice and choice['finish_reason'] == 'content_filter':
-            return {
-                'status': 'error',
-                'error_message': 'content_filter',
-                'status_code': 400
-            }
-        # if query has made with a function_call, return answer
-        elif 'finish_reason' in choice and choice['finish_reason'] == 'function_call':
-            answer = choice.get('message', {}).get('function_call', {}).get('arguments', '')
-
-        else:
-            # check if message is in the response
-            if 'message' not in choice:
-                raise PrintableGenaiError(400, f"Azure format is not as expected: {choice}.")
-
-            # check if content is in the message
-            text = choice.get('message', {}).get('content', '')
-
-            # get text
-            if re.search(NOT_FOUND_MSG, text, re.I):
-                answer = NOT_FOUND_MSG
-                self.logger.info("Answer not found.")
-            else:
-                answer = text.strip()
-
-        self.logger.info(f"LLM response: {answer}.")
-        text_generated = {
-            'answer': answer,
-            'logprobs': [],
-            'n_tokens': response['usage']['total_tokens'],
-            'query_tokens': self.message.user_query_tokens,
-            'input_tokens': response['usage']['prompt_tokens'],
-            'output_tokens': response['usage']['completion_tokens']
-        }
-        result = {
-            'status': "finished",
-            'result': text_generated,
-            'status_code': 200
-        }
-        return result
-
-
-    def __repr__(self):
-        """Return the model representation."""
-        return f'{{model:{self.model_name}, ' \
-               f'max_tokens:{self.max_tokens}, ' \
-               f'temperature:{self.temperature}, ' \
-               f'n:{self.n}}}'
-
-
-class DalleModel(GPTModel):
-    MODEL_MESSAGE = "dalle"
-
-    def __init__(self,
-                 max_input_tokens: int = 4000,
-                 model: str = 'genai-dalle3-sweden',
-                 model_type: str = "",
-                 pool_name: str = None,
-                 n: int = 1,
-                 quality: str = "standard",
-                 response_format: str = "b64_json",
-                 size: str = "1024x1024",
-                 style: str = "vivid",
-                 user: str = "",
-                 zone: str = "sweden",
-                 api_version: str = "2023-08-01-preview",
-                 models_credentials: dict = None):
-        """It is the object in charge of modifying whether the inputs and the outputs of the gpt models
-        :param max_input_tokens: Max number of tokens desired in the input
-        :param model: The model to use for image generation.
-        :param model_type: The type of model to use for image generation.
-        :param pool_name: The pool name to use for image generation.
-        :param n: The number of images to generate. Must be between 1 and 10. For dall-e-3, only n=1 is supported.
-        :param quality: The quality of the image that will be generated. hd creates images with finer details and greater consistency across the image. This param is only supported for dall-e-3.
-        :param response_format: The format in which the generated images are returned. Must be one of url or b64_json.
-        :param size: The size of the generated images. Must be one of 256x256, 512x512, or 1024x1024 for dall-e-2. Must be one of 1024x1024, 1792x1024, or 1024x1792 for dall-e-3 models.
-        :param style: The style of the generated images. Must be one of vivid or natural. Vivid causes the model to lean towards generating hyper-real and dramatic images. Natural causes the model to produce more natural, less hyper-real looking images. This param is only supported for dall-e-3.
-        :param user: A unique identifier representing your end-user, which can help OpenAI to monitor and detect abuse. Learn more.
-        :param zone: openai domain used in azure
-        :param api_version: azure api version used
-        :param models_credentials: Credentials to use the model
-        """
-        super().__init__(model, model_type, pool_name, max_input_tokens, max_input_tokens, 0, zone, api_version,
-                         0, n, [], "none", [DEFAULT_STOP_MSG], models_credentials,
-                         0, None, response_format)
-        self.quality = quality
-        self.size = size
-        self.style = style
-        self.user = user
-        self.is_vision = False
-
-    def parse_data(self) -> json:
-        """ Convert message and model data into json format.
-
-        :return: Query in json format to be sent.
-        """
-        # top_p and seed currently not supported
-        if self.model_type == "dalle3":
-            data = dict(model=self.model_name,
-                        prompt=str(self.message.preprocess()),
-                        n=self.n,
-                        quality=self.quality,
-                        response_format=self.response_format,
-                        size=self.size,
-                        style=self.style,
-                        user=self.user)
-        elif self.model_type == "dalle2":
-            data = dict(model=self.model_name,
-                        prompt=str(self.message.preprocess()),
-                        n=self.n,
-                        response_format=self.response_format,
-                        size=self.size,
-                        user=self.user)
-        else:
-            return None
-
-        return json.dumps(data)
-
-    def get_result(self, response: dict) -> dict:
-        """ Method to format the model response.
-
-        :param response: Dict returned by  LLM endpoint.
-        :return: Dict with the answer, tokens used and logprobs.
-        """
-
-        # Check status code
-        if 'status_code' in response and response['status_code'] != 200:
-            return {
-                'status': 'error',
-                'error_message': str(response['msg']),
-                'status_code': response['status_code']
-            }
-        # get answer
-        choice = response.get('data', [{}])[0]
-
-        # if finish_reason is content_filter, return error
-        if 'finish_reason' in choice and choice['finish_reason'] == 'content_filter':
-            return {
-                'status': 'error',
-                'error_message': 'content_filter',
-                'status_code': 400
-            }
-        else:
-            # check if message is in the response
-            if self.response_format == 'b64_json':
-                if 'b64_json' not in choice:
-                    raise PrintableGenaiError(400, f"Azure format is not as expected: {choice}.")
-                answer = choice.get('b64_json', "b64 not found")
-            elif self.response_format == 'url':
-                if 'url' not in choice:
-                    raise PrintableGenaiError(400, f"Azure format is not as expected: {choice}.")
-                answer = choice.get('url', "url not found")
-            else:
-                raise PrintableGenaiError(400, f"Azure format is not as expected: {choice}.")
-
-        self.logger.info(f"LLM response: {answer}.")
-        text_generated = {
-            'answer': answer,
-            'logprobs': [],
-            'n_tokens': 0,
-            'input_tokens': self.message.get_query_tokens(self.message.preprocess()),
-            'query_tokens': self.message.user_query_tokens,
-            'output_tokens': 0
-        }
-        result = {
-            'status': "finished",
-            'result': text_generated,
-            'status_code': 200
-        }
-        return result
-
-    def __repr__(self):
-        """Return the model representation."""
-        return f'{{model:{self.model_name}, ' \
-               f'max_input_tokens:{self.max_input_tokens}, ' \
-               f'size:{self.size}, ' \
-               f'n:{self.n}}}'
-
-
-class ChatGPTModel(GPTModel):
-    # AKA GPT3.5 // GPT4
-
-    MODEL_MESSAGE = "chatGPT"
-
-    def __init__(self, model: str = 'gpt-3.5-pool-europe',
-                 model_type: str = "",
-                 pool_name: str = None,
-                 max_input_tokens: int = 4096,
-                 max_tokens: int = -1,
-                 bag_tokens: int = 500,
-                 zone: str = "genai",
-                 api_version: str = "2023-08-01-preview",
-                 temperature: float = 0,
-                 n: int = 1,
-                 functions: List = [],
-                 function_call: str = "none",
-                 stop: List = [DEFAULT_STOP_MSG],
-                 models_credentials: dict = None,
-                 top_p: int = 0,
-                 seed: int = None,
-                 response_format: str = None):
-        """It is the object in charge of modifying whether the inputs and the outputs of the gpt models
-
-        :param model: Model name used
-        :param model_type: Model type used
-        :param pool_name: The pool name to use for image generation.
-        :param max_input_tokens: Max number of tokens desired in the input
-        :param max_tokens: Max number of tokens desired in the output
-        :param bag_tokens: Number of tokens reserved to generative models.
-        :param zone: openai domain used in azure
-        :param api_version: azure api version used
-        :param temperature: Higher values like 0.8 will make the output more random,
-                            while lower values like 0.2 will make it more focused and deterministic
-        :param n: How many completions to generate for each prompt.
-        :param functions: List of functions to be used in the model.
-        :param function_call: Function call to be used in the model. Possible values: "auto", "none",
-                                                                                        {"name": "my_function"}
-        :param stop: Up to 4 sequences where the API will stop generating further tokens.
-        :param models_credentials: Credentials to use the model
-        :param top_p: Top p value to use in the model
-        :param seed: Seed to use in the model
-        :param response_format: The format in which the generated text is returned.
-        """
-
-        super().__init__(model, model_type, pool_name, max_input_tokens, max_tokens, bag_tokens, zone, api_version,
-                         temperature, n, functions, function_call, stop, models_credentials, top_p, seed, response_format)
-        self.is_vision = False
-
-
-class ChatGPTVision(GPTModel):
-    MODEL_MESSAGE = "chatGPT-v"
-    DEFAULT_TEMPLATE_NAME = "system_query_v"
-
-    def __init__(self, model: str = 'genai-gpt4V-sweden',
-                 model_type: str = "",
-                 pool_name: str = None,
-                 max_input_tokens: int = 32768,
-                 max_tokens: int = 1000,  # -1 does not work in vision models
-                 bag_tokens: int = 500,
-                 zone: str = "genai-sweden",
-                 api_version: str = "2024-02-15-preview",
-                 temperature: float = 0,
-                 n: int = 1,
-                 functions: List = [],
-                 function_call: str = "none",
-                 stop: List = [DEFAULT_STOP_MSG],
-                 models_credentials: dict = None,
-                 top_p : int = 0,
-                 seed: int = None,
-                 response_format: str = None,
-                 max_img_size_mb: float = 20.00):
-        """It is the object in charge of modifying whether the inputs and the outputs of the gpt models
-
-        :param model: Model name used in the gpt3_5 endpoint
-        :param model_type: Model type used in the gpt3_5 endpoint
-        :param pool_name: The pool name to use for image generation.
-        :param max_input_tokens: Max number of tokens desired in the input
-        :param max_tokens: Max number of tokens desired in the output
-        :param bag_tokens: Number of tokens reserved to generative models.
-        :param zone: openai domain used in azure
-        :param api_version: azure api version used
-        :param temperature: Higher values like 0.8 will make the output more random,
-                            while lower values like 0.2 will make it more focused and deterministic
-        :param n: How many completions to generate for each prompt.
-        :param functions: List of functions to be used in the model.
-        :param function_call: Function call to be used in the model. Possible values: "auto", "none",
-                                                                                        {"name": "my_function"}
-        :param stop: Up to 4 sequences where the API will stop generating further tokens.
-        :param models_credentials: Credentials to use the model
-        :param top_p: Top p value to use in the model
-        :param seed: Seed to use in the model
-        :param response_format: The format in which the generated text is returned.
-        """
-
-        super().__init__(model, model_type, pool_name, max_input_tokens, max_tokens, bag_tokens, zone, api_version,
-                         temperature, n, functions, function_call, stop, models_credentials, top_p, seed, response_format)
-        self.is_vision = True
-        self.max_img_size_mb = max_img_size_mb
-
-class ClaudeModel(GenerativeModel):
-    MODEL_MESSAGE = None
-
-    # Not contains default params, because is an encapsulator for ClaudeModels, so the default are in there
-    def __init__(self, model, model_id, model_type, pool_name, max_input_tokens, max_tokens, bag_tokens, zone, api_version,
-                 temperature, stop, models_credentials):
-        """It is the object in charge of modifying whether the inputs and the outputs of the gpt models
-
-        :param model: Model name used to specify model
-        :param model_id: Model name used in the bedrock endpoint
-        :param model_type: Model type used in the bedrock endpoint
-        :param pool_name: The pool name to use for image generation.
-        :param max_input_tokens: Max number of tokens used
-        :param max_tokens: Max number of tokens used
-        :param bag_tokens: Number of tokens reserved to generative models.
-        :param zone: openai domain used in azure
-        :param api_version: azure api version used
-        :param temperature: Higher values like 0.8 will make the output more random,
-                            while lower values like 0.2 will make it more focused and deterministic
-        :param stop: Up to 4 sequences where the API will stop generating further tokens.
-        :param models_credentials: Credentials to use the model
-        """
-
-        super().__init__(models_credentials, zone)
-        self.model_name = model
-        self.model_id = model_id
-        self.model_type = model_type
-        self.pool_name = pool_name
-        self.max_input_tokens = max_input_tokens
-        self.max_tokens = max_tokens
-        self.bag_tokens = bag_tokens
-        self.zone = zone
-        self.api_version = api_version
-        if temperature >= 0.0:
-            if temperature >= 0.0 and temperature <= 1.0:
-                self.temperature = temperature
-            else:
-                raise ValueError(f"Temperature must be between 0.0 and 1.0 for the model {self.model_name}")
-        self.stop_sequences = stop
-
-    def set_message(self, config: dict):
-        """Sets the message as an argument of the class
-           It also modifies the message taking into account the number of tokens.
-
-        :param config: Dict with the message to be used
-        """
-        config['message'] = self.MODEL_MESSAGE
-        if hasattr(self, 'max_img_size_mb'):
-            config['max_img_size_mb'] = self.max_img_size_mb
-        message = ManagerMessages().get_message(config)
-        query_limiter = ManagerQueryLimiter.get_limiter({"message": message, "model": self.MODEL_MESSAGE,
-                                                        "max_tokens": self.max_input_tokens,
-                                                        "bag_tokens": self.bag_tokens,
-                                                        "persistence": message.persistence, "querylimiter": "bedrock"})
-        self.message = query_limiter.get_message()
-
-    def parse_data(self) -> json:
-        """ Convert message and model data into json format.
-
-        :return: Query in json format to be sent.
-        """
-        messages = self.message.preprocess()
-        system = messages.pop(-2).get('content') # Remove system message from the list
-        body = json.dumps({"messages": messages,
-                           "temperature": self.temperature,
-                           "stop_sequences": self.stop_sequences,
-                           "anthropic_version": self.api_version,
-                           "max_tokens": self.max_tokens,
-                           "system": system
-                           })
-        return body
-
-    def get_result(self, response: dict) -> dict:
-        """ Method to format the model response.
-
-        :param response: Dict returned by  LLM endpoint.
-        :return: Dict with the answer, tokens used and logprobs.
-        """
-        if 'ResponseMetadata' in response and response['ResponseMetadata']['HTTPStatusCode'] != 200:
-            return {
-                'status': 'error',
-                'error_message': json.loads(response.get('body').read()),
-                'status_code': response['ResponseMetadata']['HTTPStatusCode']
-            }
-        elif 'status_code' in response and response['status_code'] != 200:
-            return {
-                'status': 'error',
-                'error_message': str(response['msg']),
-                'status_code': response['status_code']
-            }
-        response_body = json.loads(response.get('body').read())
-        answer = response_body.get('content')
-        if len(answer) == 0:
-            return {
-                'status': 'error',
-                'error_message': NO_RESPONSE_FROM_MODEL,
-                'status_code': 400
-            }
-        self.logger.info(f"LLM response: {answer}.")
-
-        text_generated = {
-            'answer': answer[0].get('text'),
-            'n_tokens': response_body.get('usage').get('input_tokens') + response_body.get('usage').get(
-                'output_tokens'),
-            'query_tokens': self.message.user_query_tokens,
-            'output_tokens': response_body.get('usage').get('output_tokens'),
-            'input_tokens': response_body.get('usage').get('input_tokens')
-        }
-
-        result = {
-            'status': "finished",
-            'result': text_generated,
-            'status_code': 200
-        }
-        return result
-
-    def __repr__(self):
-        """Return the model representation."""
-        return f'{{model:{self.model_name}, ' \
-               f'max_tokens:{self.max_tokens}, ' \
-               f'temperature:{self.temperature}}}'
-
-
-class ChatClaudeModel(ClaudeModel):
-    MODEL_MESSAGE = "chatClaude"
-
-    def __init__(self, model: str = 'anthropic.claude-v2',
-                 model_id: str = 'anthropic.claude-v2',
-                 model_type: str = "",
-                 pool_name: str = None,
-                 max_input_tokens: int = 100000,
-                 max_tokens: int = 4000,
-                 bag_tokens: int = 500,
-                 zone: str = "eu-central-1",
-                 api_version: str = "",
-                 temperature: float = 0,
-                 stop: List = ["end_turn"],
-                 models_credentials: dict = None):
-        """It is the object in charge of modifying whether the inputs and the outputs of the gpt models
-
-        :param model: Model name used to specify the model
-        :param model_id: Model name used in the bedrock endpoint
-        :param model_type: Model type used in the bedrock endpoint
-        :param pool_name: The pool name to use for image generation.
-        :param max_input_tokens: Max number of tokens used
-        :param max_tokens: Max number of tokens used
-        :param bag_tokens: Number of tokens reserved to generative models.
-        :param zone: openai domain used in azure
-        :param api_version: azure api version used
-        :param temperature: Higher values like 0.8 will make the output more random,
-                            while lower values like 0.2 will make it more focused and deterministic
-        :param stop: Up to 4 sequences where the API will stop generating further tokens.
-        :param models_credentials: Credentials to use the model
-        """
-
-        super().__init__(model, model_id, model_type, pool_name, max_input_tokens, max_tokens, bag_tokens, zone, api_version,
-                         temperature, stop, models_credentials)
-        self.is_vision = False
-
-
-class ChatClaudeVision(ClaudeModel):
-    MODEL_MESSAGE = "chatClaude-v"
-    DEFAULT_TEMPLATE_NAME = "system_query_v"
-
-    def __init__(self, model: str = 'anthropic.claude-3-sonnet-20240229-v1:0',
-                 model_id: str = 'anthropic.claude-3-sonnet-20240229-v1:0',
-                 model_type: str = "",
-                 pool_name: str = None,
-                 max_input_tokens: int = 100000,
-                 max_tokens: int = 4000,
-                 bag_tokens: int = 500,
-                 zone: str = "",
-                 api_version: str = "",
-                 temperature: float = 0,
-                 stop: List = ["end_turn"],
-                 models_credentials: dict = None,
-                 max_img_size_mb: float = 5.00):
-        """It is the object in charge of modifying whether the inputs and the outputs of the gpt models
-
-        :param model: Model name used to verify the model
-        :param model_id: Model name used in the bedrock endpoint
-        :param model_type: Model type used in the bedrock endpoint
-        :param pool_name: The pool name to use for image generation.
-        :param max_input_tokens: Max number of tokens used
-        :param max_tokens: Max number of tokens used
-        :param bag_tokens: Number of tokens reserved to generative models.
-        :param zone: openai domain used in azure
-        :param api_version: azure api version used
-        :param temperature: Higher values like 0.8 will make the output more random,
-                            while lower values like 0.2 will make it more focused and deterministic
-        :param stop: Up to 4 sequences where the API will stop generating further tokens.
-        :param models_credentials: Credentials to use the model
-        """
-
-        super().__init__(model, model_id, model_type, pool_name, max_input_tokens, max_tokens, bag_tokens, zone, api_version,
-                         temperature, stop, models_credentials)
-        self.is_vision = True
-        self.max_img_size_mb = max_img_size_mb
-
-
-class LlamaModel(GenerativeModel):
-    MODEL_MESSAGE = "chatLlama3"
-
-    def __init__(self,
-                 model: str = 'meta-llama-3-8b-NorthVirginiaEast',
-                 model_id: str = 'meta.llama3-8b-instruct-v1:0',
-                 model_type: str = "",
-                 pool_name: str = None,
-                 max_input_tokens: int = 7000,
-                 max_tokens: int = 1000,
-                 bag_tokens: int = 500,
-                 zone: str = "us-east-1",
-                 temperature: float = 0,
-                 stop: str = "<|end_of_text|>",
-                 models_credentials: dict = None):
-        """It is the object in charge of modifying whether the inputs and the outputs of the gpt models
-
-        :param model: Model name used to specify model
-        :param model_id: Model name used in the bedrock endpoint
-        :param model_type: Model type used in the bedrock endpoint
-        :param pool_name: The pool name to use for image generation.
-        :param max_input_tokens: Max number of tokens used
-        :param max_tokens: Max number of tokens used
-        :param bag_tokens: Number of tokens reserved to generative models.
-        :param zone: openai domain used in azure
-        :param temperature: Higher values like 0.8 will make the output more random,
-                            while lower values like 0.2 will make it more focused and deterministic
-        :param stop: Up to 4 sequences where the API will stop generating further tokens.
-        :param models_credentials: Credentials to use the model
-        """
-
-        super().__init__(models_credentials, zone)
-        self.model_name = model
-        self.model_id = model_id
-        self.model_type = model_type
-        self.pool_name = pool_name
-        self.max_input_tokens = max_input_tokens
-        self.max_tokens = max_tokens
-        self.bag_tokens = bag_tokens
-        self.zone = zone
-        if temperature >= 0.0:
-            if temperature >= 0.0 and temperature <= 1.0:
-                self.temperature = temperature
-            else:
-                raise ValueError(f"Temperature must be between 0.0 and 1.0 for the model {self.model_name}")
-        self.stop_sequences = stop
-        self.is_vision = False
-
-
-    def set_message(self, config: dict):
-        """Sets the message as an argument of the class
-           It also modifies the message taking into account the number of tokens.
-
-        :param config: Dict with the message to be used
-        """
-        config['message'] = self.MODEL_MESSAGE
-        message = ManagerMessages().get_message(config)
-        query_limiter = ManagerQueryLimiter.get_limiter({"message": message, "model": self.MODEL_MESSAGE,
-                                                        "max_tokens": self.max_input_tokens,
-                                                        "bag_tokens": self.bag_tokens,
-                                                        "persistence": message.persistence, "querylimiter": "bedrock"})
-        self.message = query_limiter.get_message()
-
-    def parse_data(self) -> json:
-        """ Convert message and model data into json format.
-
-        :return: Query in json format to be sent.
-        """
-        message = self.message.preprocess()
-        system_content = message[0].get('content')
-        user_content = message[-1].get('content')
-        persistence = message[1:-1]
-        persistence = self._adapt_persistence_llama(persistence)
-        prompt = (f"<|begin_of_text|><|start_header_id|>system<|end_header_id|>{system_content}<|eot_id|>"
-                  + persistence +
-                  f"<|begin_of_text|><|start_header_id|>user<|end_header_id|>{user_content}<|eot_id|>"
-                  f"<|start_header_id|>assistant<|end_header_id|>")
-        body = json.dumps({"prompt": prompt,
-                           "temperature": self.temperature,
-                           "max_gen_len": self.max_tokens
-                           })
-        return body
-
-    def _adapt_persistence_llama(self, persistence):
-        llama_persistence = ""
-        for el in persistence:
-            if el.get('role') == "user":
-                llama_persistence += "|><|start_header_id|>user<|end_header_id|>" + el.get('content') + "<|eot_id|>"
-            if el.get('role') == "assistant":
-                llama_persistence += "<|start_header_id|>assistant<|end_header_id|>" + el.get('content') + "<|eot_id|>"
-        return llama_persistence
-
-    def get_result(self, response: dict) -> dict:
-        """ Method to format the model response.
-
-        :param response: Dict returned by  LLM endpoint.
-        :return: Dict with the answer, tokens used and logprobs.
-        """
-        if 'ResponseMetadata' in response and response['ResponseMetadata']['HTTPStatusCode'] != 200:
-            return {
-                'status': 'error',
-                'error_message': json.loads(response.get('body').read()),
-                'status_code': response['ResponseMetadata']['HTTPStatusCode']
-            }
-        elif 'status_code' in response and response['status_code'] != 200:
-            return {
-                'status': 'error',
-                'error_message': str(response['msg']),
-                'status_code': response['status_code']
-            }
-        answer = json.loads(response.get('body').read())
-        if len(answer) == 0:
-            return {
-                'status': 'error',
-                'error_message': NO_RESPONSE_FROM_MODEL,
-                'status_code': 400
-            }
-        self.logger.info(f"LLM response: {answer}.")
-
-        text_generated = {
-            'answer': answer.get('generation'),
-            'n_tokens': answer.get('generation_token_count') + answer.get('prompt_token_count'),
-            'query_tokens': self.message.user_query_tokens,
-            'output_tokens': answer.get('generation_token_count'),
-            'input_tokens': answer.get('prompt_token_count')
-        }
-
-        result = {
-            'status': "finished",
-            'result': text_generated,
-            'status_code': 200
-        }
-        return result
-
-    def __repr__(self):
-        """Return the model representation."""
-        return f'{{model:{self.model_name}, ' \
-               f'max_tokens:{self.max_tokens}, ' \
-               f'temperature:{self.temperature}}}'
-
-class NovaModel(GenerativeModel):
-    MODEL_MESSAGE = None
-
-    # Not contains default params, because is an encapsulator for ClaudeModels, so the default are in there
-    def __init__(self, model, model_id, model_type, pool_name, max_input_tokens, max_tokens, bag_tokens, zone, top_p,
-                 top_k, temperature, stop, models_credentials):
-        """It is the object in charge of modifying whether the inputs and the outputs of the gpt models
-
-        :param model: Model name used to specify model
-        :param model_id: Model name used in the bedrock endpoint
-        :param model_type: Model type used in the bedrock endpoint
-        :param pool_name: The pool name to use for image generation.
-        :param max_input_tokens: Max number of tokens used
-        :param max_tokens: Max number of tokens used
-        :param bag_tokens: Number of tokens reserved to generative models.
-        :param zone: openai domain used in azure
-        :param api_version: azure api version used
-        :param temperature: Higher values like 0.8 will make the output more random,
-                            while lower values like 0.2 will make it more focused and deterministic
-        :param stop: Up to 4 sequences where the API will stop generating further tokens.
-        :param top_p: Top p value to use in the model
-        :param top_k: Top k value to use in the model
-        :param models_credentials: Credentials to use the model
-        """
-
-        super().__init__(models_credentials, zone)
-        self.model_name = model
-        self.model_id = model_id
-        self.model_type = model_type
-        self.pool_name = pool_name
-        self.max_input_tokens = max_input_tokens
-        self.max_tokens = max_tokens
-        self.bag_tokens = bag_tokens
-        self.zone = zone
-        self.stop = stop
-        self.top_p = top_p
-        self.top_k = top_k
-        if temperature >= 0.0:
-            if temperature >= 0.0 and temperature <= 1.0:
-                self.temperature = temperature
-            else:
-                raise ValueError(f"Temperature must be between 0.0 and 1.0 for the model {self.model_name}")    
-            
-    def set_message(self, config: dict):
-        """Sets the message as an argument of the class
-           It also modifies the message taking into account the number of tokens.
-
-        :param config: Dict with the message to be used
-        """
-        config['message'] = self.MODEL_MESSAGE
-        if hasattr(self, 'max_img_size_mb'):
-            config['max_img_size_mb'] = self.max_img_size_mb
-        message = ManagerMessages().get_message(config)
-        query_limiter = ManagerQueryLimiter.get_limiter({"message": message, "model": self.MODEL_MESSAGE,
-                                                        "max_tokens": self.max_input_tokens,
-                                                        "bag_tokens": self.bag_tokens,
-                                                        "persistence": message.persistence, "querylimiter": "nova"})
-        self.message = query_limiter.get_message()
-
-    def parse_data(self) -> json:
-        """ Convert message and model data into json format.
-
-        :return: Query in json format to be sent.
-        """
-        messages = self.message.preprocess()
-        system = messages.pop(-2).get('content') # Remove system message from the list
-        body = {"system": system,
-                           "messages": messages,
-                           "inferenceConfig": {
-                                "max_new_tokens": self.max_tokens,
-                                "temperature": self.temperature,
-                                "top_p": self.top_p,
-                                "stopSequences": self.stop
-                           }}
-        if self.top_k:
-            body['inferenceConfig']['top_k'] = self.top_k
-        return json.dumps(body)
-
-    def get_result(self, response: dict) -> dict:
-        """ Method to format the model response.
-
-        :param response: Dict returned by  LLM endpoint.
-        :return: Dict with the answer, tokens used and logprobs.
-        """
-        if 'ResponseMetadata' in response and response['ResponseMetadata']['HTTPStatusCode'] != 200:
-            return {
-                'status': 'error',
-                'error_message': json.loads(response.get('body').read()),
-                'status_code': response['ResponseMetadata']['HTTPStatusCode']
-            }
-        elif 'status_code' in response and response['status_code'] != 200:
-            return {
-                'status': 'error',
-                'error_message': str(response['msg']),
-                'status_code': response['status_code']
-            }
-        response_body = json.loads(response.get('body').read())
-        answer = response_body.get('output').get('message').get('content')
-        if len(answer) == 0:
-            return {
-                'status': 'error',
-                'error_message': NO_RESPONSE_FROM_MODEL,
-                'status_code': 400
-            }
-        self.logger.info(f"LLM response: {answer}.")
-
-        text_generated = {
-            'answer': answer[0].get('text'),
-            'n_tokens': response_body.get('usage').get('totalTokens'),
-            'query_tokens': self.message.user_query_tokens,
-            'output_tokens': response_body.get('usage').get('outputTokens'),
-            'input_tokens': response_body.get('usage').get('inputTokens')
-        }
-
-        result = {
-            'status': "finished",
-            'result': text_generated,
-            'status_code': 200
-        }
-        return result
-
-    def __repr__(self):
-        """Return the model representation."""
-        return f'{{model:{self.model_name}, ' \
-               f'max_tokens:{self.max_tokens}, ' \
-               f'temperature:{self.temperature}}}'
-
-
-class ChatNova(NovaModel):
-    MODEL_MESSAGE = "chatNova"
-
-    def __init__(self, 
-                 model, 
-                 model_id,
-                 model_type, 
-                 pool_name,
-                 top_k: int = None, 
-                 max_input_tokens: int = 128000, 
-                 max_tokens: int = 5000, 
-                 bag_tokens: int = 500, 
-                 zone:str = "us-east-1", 
-                 top_p: float = 0.9, 
-                 temperature: float = 0.7, 
-                 stop: List = ["end_turn"], 
-                 models_credentials: dict = None):
-            """It is the object in charge of modifying whether the inputs and the outputs of the gpt models
-
-            :param model: Model name used to specify model
-            :param model_id: Model name used in the bedrock endpoint
-            :param model_type: Model type used in the bedrock endpoint
-            :param pool_name: The pool name to use for image generation.
-            :param max_input_tokens: Max number of tokens used
-            :param max_tokens: Max number of tokens used
-            :param bag_tokens: Number of tokens reserved to generative models.
-            :param zone: openai domain used in azure
-            :param api_version: azure api version used
-            :param temperature: Higher values like 0.8 will make the output more random,
-                                while lower values like 0.2 will make it more focused and deterministic
-            :param stop: Up to 4 sequences where the API will stop generating further tokens.
-            :param top_p: Top p value to use in the model
-            :param top_k: Top k value to use in the model
-            :param models_credentials: Credentials to use the model
-            """
-
-            super().__init__(model, model_id, model_type, pool_name, max_input_tokens, max_tokens, bag_tokens, zone, top_p,
-                             top_k, temperature, stop, models_credentials)
-            self.is_vision = False
-
-
-class ChatNovaVision(NovaModel):
-    MODEL_MESSAGE = "chatNova-v"
-    DEFAULT_TEMPLATE_NAME = "system_query_v"
-    
-    def __init__(self, 
-                 model, 
-                 model_id, 
-                 model_type, 
-                 pool_name: str = None,
-                 top_k: int = None, 
-                 max_input_tokens: int = 128000, 
-                 max_tokens: int = 5000, 
-                 bag_tokens: int = 500, 
-                 zone:str = "us-east-1", 
-                 top_p: float = 0.9, 
-                 temperature: float = 0.7, 
-                 stop: List = ["end_turn"], 
-                 models_credentials: dict = None,
-                 max_img_size_mb: float = 20.00):
-            """It is the object in charge of modifying whether the inputs and the outputs of the gpt models
-
-            :param model: Model name used to specify model
-            :param model_id: Model name used in the bedrock endpoint
-            :param model_type: Model type used in the bedrock endpoint
-            :param pool_name: The pool name to use for image generation.
-            :param max_input_tokens: Max number of tokens used
-            :param max_tokens: Max number of tokens used
-            :param bag_tokens: Number of tokens reserved to generative models.
-            :param zone: openai domain used in azure
-            :param api_version: azure api version used
-            :param temperature: Higher values like 0.8 will make the output more random,
-                                while lower values like 0.2 will make it more focused and deterministic
-            :param stop: Up to 4 sequences where the API will stop generating further tokens.
-            :param top_p: Top p value to use in the model
-            :param top_k: Top k value to use in the model
-            :param models_credentials: Credentials to use the model
-            """
-
-            super().__init__(model, model_id, model_type, pool_name, max_input_tokens, max_tokens, bag_tokens, zone, top_p,
-                             top_k, temperature, stop, models_credentials)
-            self.is_vision = True
-            self.max_img_size_mb = max_img_size_mb
-
-
-class ManagerModel(object):
-    MODEL_TYPES = [ChatGPTModel, ChatClaudeModel, DalleModel, ChatClaudeVision, ChatGPTVision, LlamaModel, ChatNova, ChatNovaVision]
-
-    @staticmethod
-    def find_model_in_available_models(model_in: str, available_models: List[dict]) -> dict:
-        """ Method to find the model in the available models.
-
-        :param model_in: Model name.
-        :param available_models: List of available models.
-        :return: Model configuration.
-        """
-        selected_model = None
-        for model_conf in available_models:
-            ## check if model is in the available models and update the configuration
-            if model_conf['model'] == model_in:
-                selected_model = copy.deepcopy(model_conf)
-                break
-        return selected_model
-
-
-    @staticmethod
-    def get_model(conf: dict, platform_name: str, available_pools: dict, manager_models_config: BaseModelConfigManager) -> GenerativeModel:
-        """ Method to instantiate the model: [gpt3, gpt-3.5-turbo, gpt4]
-
-        :param conf: Model configuration. Example:  {"max_tokens": 1000,"model": "gpt-3.5-turbo"}
-        :param platform_name: Platform name.
-        :param available_pools: List of available pools.
-        :param manager_models_config: Model configuration manager.
-        :return: Model object.
-        """
-        pool_name = None
-        if conf.get('model') in available_pools:
-            pool_name = conf.get('model')
-
-        selected_model = manager_models_config.get_model(conf.get('model'), platform_name)
-        selected_model['pool_name'] = pool_name
-        ## check model message: chatGPT, chatGPT-v,....
-        for model in ManagerModel.MODEL_TYPES:
-            if model.get_message_type(selected_model.get('message')):
-                conf.pop('model', None)
-                selected_model.pop('message', None)
-                selected_model.pop('model_pool', None)
-                selected_model.update(conf)
-                try:
-                    return model(**selected_model)
-                except TypeError as e:
-                    raise PrintableGenaiError(400, f"Parameter:{str(e).split('argument')[1]} not supported in model: "
-                                        f"'{selected_model.get('model')}'")
->>>>>>> c4880dc6
+        return model_type in cls.GENERATIVE_MODELS