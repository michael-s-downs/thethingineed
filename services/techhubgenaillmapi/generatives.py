--- conflicted
+++ resolved
@@ -86,15 +86,6 @@
         """
         return message_type == cls.MODEL_MESSAGE
 
-<<<<<<< HEAD
-    @abstractmethod
-    def adapt_tools(self, tools: list) -> list:
-        """ Method to adapt the entrie tools for the model.
-
-        :param tools: list of tools to use by the model.
-        :return: list with the list of tools adapted for the model
-        """
-=======
     @classmethod
     def get_generatives_type(cls, model_type: str):
         """Check if the model_type is one of the possible ones.
@@ -103,4 +94,11 @@
                 :return: True if the model_type is in GENERATIVE_MODELS list
                 """
         return model_type in cls.GENERATIVE_MODELS
->>>>>>> 81d95e37
+
+    @abstractmethod
+    def adapt_tools(self, tools: list) -> list:
+        """ Method to adapt the entrie tools for the model.
+
+        :param tools: list of tools to use by the model.
+        :return: list with the list of tools adapted for the model
+        """