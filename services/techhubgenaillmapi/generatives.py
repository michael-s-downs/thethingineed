### This code is property of the GGAO ###


# Native imports
import os
import re
import copy
import json
import random
from typing import List
from abc import ABC, abstractmethod

#Installed imports
import tiktoken

# Local imports
from common.services import GENAI_LLM_GENERATIVES
from common.logging_handler import LoggerHandler
from common.errors.genaierrors import PrintableGenaiError
from messages import ManagerMessages
from limiters import ManagerQueryLimiter

DEFAULT_STOP_MSG = "<|endoftext|>"

NOT_FOUND_MSG = "Not found"

EMPTY_TEMPLATE_MSG = "Template is empty"

USER_AND_SYSTEM_KEY_ALLOWED_MSG = "Template can only have user and system key"

USER_KEY_MANDATORY_MSG = "Template must contain the user key"

TEMPLATE_IS_NOT_DICT_MSG = "Template is not well formed, must be a dict {} structure"


class GenerativeModel(ABC):
    MODEL_MESSAGE = None
    DEFAULT_TEMPLATE_NAME = "system_query"

    def __init__(self, models_credentials, zone):
        """It is the object in charge of modifying whether the inputs and the outputs of the gpt models


        :param models_credentials: Credentials to use the model
        :param zone: zone in where the model is located
        """
        logger_handler = LoggerHandler(GENAI_LLM_GENERATIVES, level=os.environ.get('LOG_LEVEL', "INFO"))
        self.logger = logger_handler.logger
        self.api_key = models_credentials.get(zone, None)

    def set_message(self, config: dict):
        """Sets the message as an argument of the class
           It also modifies the message taking into account the number of tokens.

        :param config: Dict with the message to be used
        """
        config['message'] = self.MODEL_MESSAGE
        message = ManagerMessages().get_message(config)
        queryLimiter = ManagerQueryLimiter.get_limiter({"message": message, "model": self.MODEL_MESSAGE,
                                                        "max_tokens": self.max_input_tokens,
                                                        "bag_tokens": self.bag_tokens,
                                                        "persistence": message.persistence, "querylimiter": "azure"})
        self.message = queryLimiter.get_message()

    @abstractmethod
    def get_result(self, response: dict) -> dict:
        """ Method to format the model response.

        :param response: Dict returned by  LLM endpoint.
        :return: Dict with the answer, tokens used and logprobs.
        """

    @classmethod
    def get_message_type(cls, message_type: str):
        """Check if the model_type is one of the possible ones.

        :param message_type: Type of the model
        :return: True if the message_type is correct, False otherwise
        """
        return message_type == cls.MODEL_MESSAGE



class GPTModel(GenerativeModel):
    MODEL_MESSAGE = None

    # Not contains default params, because is an encapsulator for GPTModels, so the default are in there
    def __init__(self, model, model_type, max_input_tokens, max_tokens, bag_tokens, zone, api_version,
                 temperature, n, functions, function_call, stop, models_credentials, top_p, seed, response_format):
        """It is the object in charge of modifying whether the inputs and the outputs of the gpt models

        :param model: Model name used in
        :param model_type: Model type used
        :param max_input_tokens: Max number of tokens desired in the input
        :param max_tokens: Max number of tokens desired in the output
        :param bag_tokens: Number of tokens reserved to generative models.
        :param zone: openai domain used in azure
        :param api_version: azure api version used
        :param temperature: Higher values like 0.8 will make the output more random,
                            while lower values like 0.2 will make it more focused and deterministic
        :param n: How many completions to generate for each prompt.
        :param functions: List of functions to be used in the model.
        :param function_call: Function call to be used in the model. Possible values: "auto", "none",
                                                                                        {"name": "my_function"}
        :param stop: Up to 4 sequences where the API will stop generating further tokens.
        :param top_p: Top p value to use in the model
        :param models_credentials: Credentials to use the model
        :param seed: Seed to use in the model
        :param response_format: The format in which the generated text is returned.
        """

        super().__init__(models_credentials, zone)
        self.model_name = model
        self.model_type = model_type
        self.max_input_tokens = max_input_tokens
        self.max_tokens = max_tokens
        self.bag_tokens = bag_tokens
        self.zone = zone
        self.api_version = api_version
        if temperature >= 0.0:
            if temperature >= 0.0 and temperature <= 2.0:
                self.temperature = temperature
            else:
                raise ValueError(f"Temperature must be between 0.0 and 2.0 for the model {self.model_name}")
        self.n = n
        self.functions = functions
        self.function_call = function_call
        self.stop = stop
        self.top_p = top_p
        self.seed = seed
        self.response_format = response_format
        self.encoding = tiktoken.get_encoding("cl100k_base")
        self.encoding = tiktoken.encoding_for_model("gpt-3.5-turbo")

    def parse_data(self) -> json:
        """ Convert message and model data into json format.

        Returns: Query in json format to be sent.
        """
        data = dict(model=self.model_name,
                    temperature=self.temperature,
                    n=self.n,
                    stop=self.stop,
                    top_p=self.top_p,
                    messages=self.message.preprocess())
        if self.functions:
            data['functions'] = self.functions
            data['function_call'] = self.function_call
        if self.max_tokens > 0:
            data['max_tokens'] = self.max_tokens
        if self.seed:
            data['seed'] = self.seed
        if self.response_format:
            if self.response_format == "json_object":
                data['response_format'] = {"type": "json_object"}
            else:
                raise PrintableGenaiError(400, f"Response format {self.response_format} not supported for model {self.model_name} "
                                    f"(only 'json_object' supported)")
        return json.dumps(data)

    def get_result(self, response: dict) -> dict:
        """ Method to format the model response.

        :param response: Dict returned by  LLM endpoint.
        :return: Dict with the answer, tokens used and logprobs.
        """
        # Check status code
        if 'status_code' in response and response['status_code'] in [400, 401, 404, 408, 429, 500, 502, 503]:
            return {
                'status': 'error',
                'error_message': str(response['msg']),
                'status_code': response['status_code']
            }
        # get answer
        choice = response.get('choices', [{}])[0]

        # if finish_reason is content_filter, return error
        if 'finish_reason' in choice and choice['finish_reason'] == 'content_filter':
            return {
                'status': 'error',
                'error_message': 'content_filter',
                'status_code': 400
            }
        # if query has made with a function_call, return answer
        elif 'finish_reason' in choice and choice['finish_reason'] == 'function_call':
            answer = choice.get('message', {}).get('function_call', {}).get('arguments', '')

        else:
            # check if message is in the response
            if 'message' not in choice:
                raise PrintableGenaiError(400, f"Azure format is not as expected: {choice}.")

            # check if content is in the message
            text = choice.get('message', {}).get('content', '')

            # get text
            if re.search(NOT_FOUND_MSG, text, re.I):
                answer = NOT_FOUND_MSG
                self.logger.info("Answer not found.")
            else:
                answer = text.strip()

        self.logger.info(f"LLM response: {answer}.")
        text_generated = {
            'answer': answer,
            'logprobs': [],
            'n_tokens': response['usage']['total_tokens'],
            'query_tokens': self.message.user_query_tokens,
            'input_tokens': response['usage']['prompt_tokens'],
            'output_tokens': response['usage']['completion_tokens']
        }
        result = {
            'status': "finished",
            'result': text_generated,
            'status_code': 200
        }
        return result


    def __repr__(self):
        """Return the model representation."""
        return f'{{model:{self.model_name}, ' \
               f'max_tokens:{self.max_tokens}, ' \
               f'temperature:{self.temperature}, ' \
               f'n:{self.n}}}'


class DalleModel(GPTModel):
    MODEL_MESSAGE = "dalle"

    def __init__(self,
                 max_input_tokens: int = 4000,
                 model: str = 'genai-dalle3-sweden',
                 model_type: str = "",
                 n: int = 1,
                 quality: str = "standard",
                 response_format: str = "b64_json",
                 size: str = "1024x1024",
                 style: str = "vivid",
                 user: str = "",
                 zone: str = "sweden",
                 api_version: str = "2023-08-01-preview",
                 models_credentials: dict = None):
        """It is the object in charge of modifying whether the inputs and the outputs of the gpt models
        :param max_input_tokens: Max number of tokens desired in the input
        :param model: The model to use for image generation.
        :param model_type: The type of model to use for image generation.
        :param n: The number of images to generate. Must be between 1 and 10. For dall-e-3, only n=1 is supported.
        :param quality: The quality of the image that will be generated. hd creates images with finer details and greater consistency across the image. This param is only supported for dall-e-3.
        :param response_format: The format in which the generated images are returned. Must be one of url or b64_json.
        :param size: The size of the generated images. Must be one of 256x256, 512x512, or 1024x1024 for dall-e-2. Must be one of 1024x1024, 1792x1024, or 1024x1792 for dall-e-3 models.
        :param style: The style of the generated images. Must be one of vivid or natural. Vivid causes the model to lean towards generating hyper-real and dramatic images. Natural causes the model to produce more natural, less hyper-real looking images. This param is only supported for dall-e-3.
        :param user: A unique identifier representing your end-user, which can help OpenAI to monitor and detect abuse. Learn more.
        :param zone: openai domain used in azure
        :param api_version: azure api version used
        :param models_credentials: Credentials to use the model
        """
        super().__init__(model, model_type, max_input_tokens, max_input_tokens, 0, zone, api_version,
                         0, n, [], "none", [DEFAULT_STOP_MSG], models_credentials,
                         0, None, response_format)
        self.quality = quality
        self.size = size
        self.style = style
        self.user = user
        self.is_vision = False

    def parse_data(self) -> json:
        """ Convert message and model data into json format.

        :return: Query in json format to be sent.
        """
        # top_p and seed currently not supported
        if self.model_type == "dalle3":
            data = dict(model=self.model_name,
                        prompt=str(self.message.preprocess()),
                        n=self.n,
                        quality=self.quality,
                        response_format=self.response_format,
                        size=self.size,
                        style=self.style,
                        user=self.user)
        elif self.model_type == "dalle2":
            data = dict(model=self.model_name,
                        prompt=str(self.message.preprocess()),
                        n=self.n,
                        response_format=self.response_format,
                        size=self.size,
                        user=self.user)
        else:
            return None

        return json.dumps(data)

    def get_result(self, response: dict) -> dict:
        """ Method to format the model response.

        :param response: Dict returned by  LLM endpoint.
        :return: Dict with the answer, tokens used and logprobs.
        """

        # Check status code
        if 'status_code' in response and response['status_code'] in [400, 401, 404, 408, 500, 502, 503]:
            return {
                'status': 'error',
                'error_message': str(response['msg']),
                'status_code': response['status_code']
            }
        # get answer
        choice = response.get('data', [{}])[0]

        # if finish_reason is content_filter, return error
        if 'finish_reason' in choice and choice['finish_reason'] == 'content_filter':
            return {
                'status': 'error',
                'error_message': 'content_filter',
                'status_code': 400
            }
        else:
            # check if message is in the response
            if self.response_format == 'b64_json':
                if 'b64_json' not in choice:
                    raise PrintableGenaiError(400, f"Azure format is not as expected: {choice}.")
                answer = choice.get('b64_json', "b64 not found")
            elif self.response_format == 'url':
                if 'url' not in choice:
                    raise PrintableGenaiError(400, f"Azure format is not as expected: {choice}.")
                answer = choice.get('url', "url not found")
            else:
                raise PrintableGenaiError(400, f"Azure format is not as expected: {choice}.")

        self.logger.info(f"LLM response: {answer}.")
        text_generated = {
            'answer': answer,
            'logprobs': [],
            'n_tokens': 0,
            'input_tokens': self.message.get_query_tokens(self.message.preprocess()),
            'query_tokens': self.message.user_query_tokens,
            'output_tokens': 0
        }
        result = {
            'status': "finished",
            'result': text_generated,
            'status_code': 200
        }
        return result

    def __repr__(self):
        """Return the model representation."""
        return f'{{model:{self.model_name}, ' \
               f'max_input_tokens:{self.max_input_tokens}, ' \
               f'size:{self.size}, ' \
               f'n:{self.n}}}'


class ChatGPTModel(GPTModel):
    # AKA GPT3.5 // GPT4

    MODEL_MESSAGE = "chatGPT"

    def __init__(self, model: str = 'gpt-3.5-pool-europe',
                 model_type: str = "",
                 max_input_tokens: int = 4096,
                 max_tokens: int = -1,
                 bag_tokens: int = 500,
                 zone: str = "genai",
                 api_version: str = "2023-08-01-preview",
                 temperature: float = 0,
                 n: int = 1,
                 functions: List = [],
                 function_call: str = "none",
                 stop: List = [DEFAULT_STOP_MSG],
                 models_credentials: dict = None,
                 top_p: int = 0,
                 seed: int = None,
                 response_format: str = None):
        """It is the object in charge of modifying whether the inputs and the outputs of the gpt models

        :param model: Model name used
        :param model_type: Model type used
        :param max_input_tokens: Max number of tokens desired in the input
        :param max_tokens: Max number of tokens desired in the output
        :param bag_tokens: Number of tokens reserved to generative models.
        :param zone: openai domain used in azure
        :param api_version: azure api version used
        :param temperature: Higher values like 0.8 will make the output more random,
                            while lower values like 0.2 will make it more focused and deterministic
        :param n: How many completions to generate for each prompt.
        :param functions: List of functions to be used in the model.
        :param function_call: Function call to be used in the model. Possible values: "auto", "none",
                                                                                        {"name": "my_function"}
        :param stop: Up to 4 sequences where the API will stop generating further tokens.
        :param models_credentials: Credentials to use the model
        :param top_p: Top p value to use in the model
        :param seed: Seed to use in the model
        :param response_format: The format in which the generated text is returned.
        """

        super().__init__(model, model_type, max_input_tokens, max_tokens, bag_tokens, zone, api_version,
                         temperature, n, functions, function_call, stop, models_credentials, top_p, seed, response_format)
        self.is_vision = False


class ChatGPTvModel(GPTModel):
    MODEL_MESSAGE = "chatGPT-v"
    DEFAULT_TEMPLATE_NAME = "system_query_v"

    def __init__(self, model: str = 'genai-gpt4V-sweden',
                 model_type: str = "",
                 max_input_tokens: int = 32768,
                 max_tokens: int = 1000,  # -1 does not work in vision models
                 bag_tokens: int = 500,
                 zone: str = "genai-sweden",
                 api_version: str = "2024-02-15-preview",
                 temperature: float = 0,
                 n: int = 1,
                 functions: List = [],
                 function_call: str = "none",
                 stop: List = [DEFAULT_STOP_MSG],
                 models_credentials: dict = None,
                 top_p : int = 0,
                 seed: int = None,
                 response_format: str = None):
        """It is the object in charge of modifying whether the inputs and the outputs of the gpt models

        :param model: Model name used in the gpt3_5 endpoint
        :param model_type: Model type used in the gpt3_5 endpoint
        :param max_input_tokens: Max number of tokens desired in the input
        :param max_tokens: Max number of tokens desired in the output
        :param bag_tokens: Number of tokens reserved to generative models.
        :param zone: openai domain used in azure
        :param api_version: azure api version used
        :param temperature: Higher values like 0.8 will make the output more random,
                            while lower values like 0.2 will make it more focused and deterministic
        :param n: How many completions to generate for each prompt.
        :param functions: List of functions to be used in the model.
        :param function_call: Function call to be used in the model. Possible values: "auto", "none",
                                                                                        {"name": "my_function"}
        :param stop: Up to 4 sequences where the API will stop generating further tokens.
        :param models_credentials: Credentials to use the model
        :param top_p: Top p value to use in the model
        :param seed: Seed to use in the model
        :param response_format: The format in which the generated text is returned.
        """

        super().__init__(model, model_type, max_input_tokens, max_tokens, bag_tokens, zone, api_version,
                         temperature, n, functions, function_call, stop, models_credentials, top_p, seed, response_format)
        self.is_vision = True

class ClaudeModel(GenerativeModel):
    MODEL_MESSAGE = None

    # Not contains default params, because is an encapsulator for ClaudeModels, so the default are in there
    def __init__(self, model, model_id, model_type, max_input_tokens, max_tokens, bag_tokens, zone, api_version,
                 temperature, stop, models_credentials):
        """It is the object in charge of modifying whether the inputs and the outputs of the gpt models

        :param model: Model name used to specify model
        :param model_id: Model name used in the bedrock endpoint
        :param model_type: Model type used in the bedrock endpoint
        :param max_input_tokens: Max number of tokens used
        :param max_tokens: Max number of tokens used
        :param bag_tokens: Number of tokens reserved to generative models.
        :param zone: openai domain used in azure
        :param api_version: azure api version used
        :param temperature: Higher values like 0.8 will make the output more random,
                            while lower values like 0.2 will make it more focused and deterministic
        :param stop: Up to 4 sequences where the API will stop generating further tokens.
        :param models_credentials: Credentials to use the model
        """

        super().__init__(models_credentials, zone)
        self.model_name = model
        self.model_id = model_id
        self.model_type = model_type
        self.max_input_tokens = max_input_tokens
        self.max_tokens = max_tokens
        self.bag_tokens = bag_tokens
        self.zone = zone
        self.api_version = api_version
        if temperature >= 0.0:
            if temperature >= 0.0 and temperature <= 1.0:
                self.temperature = temperature
            else:
                raise ValueError(f"Temperature must be between 0.0 and 1.0 for the model {self.model_name}")
        self.stop_sequences = stop

    def set_message(self, config: dict):
        """Sets the message as an argument of the class
           It also modifies the message taking into account the number of tokens.

        :param config: Dict with the message to be used
        """
        config['message'] = self.MODEL_MESSAGE
        message = ManagerMessages().get_message(config)
        queryLimiter = ManagerQueryLimiter.get_limiter({"message": message, "model": self.MODEL_MESSAGE,
                                                        "max_tokens": self.max_input_tokens,
                                                        "bag_tokens": self.bag_tokens,
                                                        "persistence": message.persistence, "querylimiter": "bedrock"})
        self.message = queryLimiter.get_message()

    def parse_data(self) -> json:
        """ Convert message and model data into json format.

        :return: Query in json format to be sent.
        """
        messages = self.message.preprocess()
        system = messages.pop(-2).get('content') # Remove system message from the list
        body = json.dumps({"messages": messages,
                           "temperature": self.temperature,
                           "stop_sequences": self.stop_sequences,
                           "anthropic_version": self.api_version,
                           "max_tokens": self.max_tokens,
                           "system": system
                           })
        return body

    def get_result(self, response: dict) -> dict:
        """ Method to format the model response.

        :param response: Dict returned by  LLM endpoint.
        :return: Dict with the answer, tokens used and logprobs.
        """
<<<<<<< HEAD
        if 'status_code' in response and response['ResponseMetadata']['HTTPStatusCode'] in [400, 401, 404, 408, 500,
                                                                                            502, 503]:
=======
        if 'ResponseMetadata' in response and response['ResponseMetadata']['HTTPStatusCode'] in [400, 401, 404, 408, 500, 502, 503]:
            return {
                'status': 'error',
                'error_message': json.loads(response.get('body').read()),
                'status_code': response['ResponseMetadata']['HTTPStatusCode']
            }
        elif 'status_code' in response and response['status_code'] in [400, 401, 404, 408, 500, 502, 503]:
>>>>>>> e3111f6d
            return {
                'status': 'error',
                'error_message': str(response['msg']),
                'status_code': response['status_code']
            }
        response_body = json.loads(response.get('body').read())
        answer = response_body.get('content')
        if len(answer) == 0:
            return {
                'status': 'error',
                'error_message': "There is no response from the model for the request",
                'status_code': 400
            }
        self.logger.info(f"LLM response: {answer}.")

        text_generated = {
            'answer': answer[0].get('text'),
            'n_tokens': response_body.get('usage').get('input_tokens') + response_body.get('usage').get(
                'output_tokens'),
            'query_tokens': self.message.user_query_tokens,
            'output_tokens': response_body.get('usage').get('output_tokens'),
            'input_tokens': response_body.get('usage').get('input_tokens')
        }

        result = {
            'status': "finished",
            'result': text_generated,
            'status_code': 200
        }
        return result

    def __repr__(self):
        """Return the model representation."""
        return f'{{model:{self.model_name}, ' \
               f'max_tokens:{self.max_tokens}, ' \
               f'temperature:{self.temperature}}}'


class ChatClaudeModel(ClaudeModel):
    MODEL_MESSAGE = "chatClaude"

    def __init__(self, model: str = 'anthropic.claude-v2',
                 model_id: str = 'anthropic.claude-v2',
                 model_type: str = "",
                 max_input_tokens: int = 100000,
                 max_tokens: int = 4000,
                 bag_tokens: int = 500,
                 zone: str = "eu-central-1",
                 api_version: str = "",
                 temperature: float = 0,
                 stop: List = ["end_turn"],
                 models_credentials: dict = None):
        """It is the object in charge of modifying whether the inputs and the outputs of the gpt models

        :param model: Model name used to specify the model
        :param model_id: Model name used in the bedrock endpoint
        :param model_type: Model type used in the bedrock endpoint
        :param max_input_tokens: Max number of tokens used
        :param max_tokens: Max number of tokens used
        :param bag_tokens: Number of tokens reserved to generative models.
        :param zone: openai domain used in azure
        :param api_version: azure api version used
        :param temperature: Higher values like 0.8 will make the output more random,
                            while lower values like 0.2 will make it more focused and deterministic
        :param stop: Up to 4 sequences where the API will stop generating further tokens.
        :param models_credentials: Credentials to use the model
        """

        super().__init__(model, model_id, model_type, max_input_tokens, max_tokens, bag_tokens, zone, api_version,
                         temperature, stop, models_credentials)
        self.is_vision = False


class ChatClaude3Model(ClaudeModel):
    MODEL_MESSAGE = "chatClaude3"
    DEFAULT_TEMPLATE_NAME = "system_query_v"

    def __init__(self, model: str = 'anthropic.claude-3-sonnet-20240229-v1:0',
                 model_id: str = 'anthropic.claude-3-sonnet-20240229-v1:0',
                 model_type: str = "",
                 max_input_tokens: int = 100000,
                 max_tokens: int = 4000,
                 bag_tokens: int = 500,
                 zone: str = "",
                 api_version: str = "",
                 temperature: float = 0,
                 stop: List = ["end_turn"],
                 models_credentials: dict = None):
        """It is the object in charge of modifying whether the inputs and the outputs of the gpt models

        :param model: Model name used to verify the model
        :param model_id: Model name used in the bedrock endpoint
        :param model_type: Model type used in the bedrock endpoint
        :param max_input_tokens: Max number of tokens used
        :param max_tokens: Max number of tokens used
        :param bag_tokens: Number of tokens reserved to generative models.
        :param zone: openai domain used in azure
        :param api_version: azure api version used
        :param temperature: Higher values like 0.8 will make the output more random,
                            while lower values like 0.2 will make it more focused and deterministic
        :param stop: Up to 4 sequences where the API will stop generating further tokens.
        :param models_credentials: Credentials to use the model
        """

        super().__init__(model, model_id, model_type, max_input_tokens, max_tokens, bag_tokens, zone, api_version,
                         temperature, stop, models_credentials)
        self.is_vision = True


class LlamaModel(GenerativeModel):
    MODEL_MESSAGE = "chatLlama3"

    def __init__(self,
                 model: str = 'meta-llama-3-8b-NorthVirginiaEast',
                 model_id: str = 'meta.llama3-8b-instruct-v1:0',
                 model_type: str = "",
                 max_input_tokens: int = 7000,
                 max_tokens: int = 1000,
                 bag_tokens: int = 500,
                 zone: str = "us-east-1",
                 temperature: float = 0,
                 stop: str = "<|end_of_text|>",
                 models_credentials: dict = None):
        """It is the object in charge of modifying whether the inputs and the outputs of the gpt models

        :param model: Model name used to specify model
        :param model_id: Model name used in the bedrock endpoint
        :param model_type: Model type used in the bedrock endpoint
        :param max_input_tokens: Max number of tokens used
        :param max_tokens: Max number of tokens used
        :param bag_tokens: Number of tokens reserved to generative models.
        :param zone: openai domain used in azure
        :param temperature: Higher values like 0.8 will make the output more random,
                            while lower values like 0.2 will make it more focused and deterministic
        :param stop: Up to 4 sequences where the API will stop generating further tokens.
        :param models_credentials: Credentials to use the model
        """

        super().__init__(models_credentials, zone)
        self.model_name = model
        self.model_id = model_id
        self.model_type = model_type
        self.max_input_tokens = max_input_tokens
        self.max_tokens = max_tokens
        self.bag_tokens = bag_tokens
        self.zone = zone
        if temperature >= 0.0:
            if temperature >= 0.0 and temperature <= 1.0:
                self.temperature = temperature
            else:
                raise ValueError(f"Temperature must be between 0.0 and 1.0 for the model {self.model_name}")
        self.stop_sequences = stop
        self.is_vision = False


    def set_message(self, config: dict):
        """Sets the message as an argument of the class
           It also modifies the message taking into account the number of tokens.

        :param config: Dict with the message to be used
        """
        config['message'] = self.MODEL_MESSAGE
        message = ManagerMessages().get_message(config)
        queryLimiter = ManagerQueryLimiter.get_limiter({"message": message, "model": self.MODEL_MESSAGE,
                                                        "max_tokens": self.max_input_tokens,
                                                        "bag_tokens": self.bag_tokens,
                                                        "persistence": message.persistence, "querylimiter": "bedrock"})
        self.message = queryLimiter.get_message()

    def parse_data(self) -> json:
        """ Convert message and model data into json format.

        :return: Query in json format to be sent.
        """
        message = self.message.preprocess()
        system_content = message[0].get('content')
        user_content = message[-1].get('content')
        persistence = message[1:-1]
        persistence = self._adapt_persistence_llama(persistence)
        prompt = (f"<|begin_of_text|><|start_header_id|>system<|end_header_id|>{system_content}<|eot_id|>"
                  + persistence +
                  f"<|begin_of_text|><|start_header_id|>user<|end_header_id|>{user_content}<|eot_id|>"
                  f"<|start_header_id|>assistant<|end_header_id|>")
        body = json.dumps({"prompt": prompt,
                           "temperature": self.temperature,
                           "max_gen_len": self.max_tokens
                           })
        return body

    def _adapt_persistence_llama(self, persistence):
        llama_persistence = ""
        for el in persistence:
            if el.get('role') == "user":
                llama_persistence += "|><|start_header_id|>user<|end_header_id|>" + el.get('content') + "<|eot_id|>"
            if el.get('role') == "assistant":
                llama_persistence += "<|start_header_id|>assistant<|end_header_id|>" + el.get('content') + "<|eot_id|>"
        return llama_persistence

    def get_result(self, response: dict) -> dict:
        """ Method to format the model response.

        :param response: Dict returned by  LLM endpoint.
        :return: Dict with the answer, tokens used and logprobs.
        """
        if 'ResponseMetadata' in response and response['ResponseMetadata']['HTTPStatusCode'] in [400, 401, 404, 408, 500, 502, 503]:
            return {
                'status': 'error',
                'error_message': json.loads(response.get('body').read()),
                'status_code': response['ResponseMetadata']['HTTPStatusCode']
            }
        elif 'status_code' in response and response['status_code'] in [400, 401, 404, 408, 500, 502, 503]:
            return {
                'status': 'error',
                'error_message': str(response['msg']),
                'status_code': response['status_code']
            }
        answer = json.loads(response.get('body').read())
        if len(answer) == 0:
            return {
                'status': 'error',
                'error_message': "There is no response from the model for the request",
                'status_code': 400
            }
        self.logger.info(f"LLM response: {answer}.")

        text_generated = {
            'answer': answer.get('generation'),
            'n_tokens': answer.get('generation_token_count') + answer.get('prompt_token_count'),
            'query_tokens': self.message.user_query_tokens,
            'output_tokens': answer.get('generation_token_count'),
            'input_tokens': answer.get('prompt_token_count')
        }

        result = {
            'status': "finished",
            'result': text_generated,
            'status_code': 200
        }
        return result

    def __repr__(self):
        """Return the model representation."""
        return f'{{model:{self.model_name}, ' \
               f'max_tokens:{self.max_tokens}, ' \
               f'temperature:{self.temperature}}}'


class ManagerModel(object):
    MODEL_TYPES = [ChatGPTModel, ChatClaudeModel, DalleModel, ChatClaude3Model, ChatGPTvModel, LlamaModel]

    @staticmethod
    def find_model_in_available_models(model_in: str, available_models: List[dict]) -> dict:
        """ Method to find the model in the available models.

        :param model_in: Model name.
        :param available_models: List of available models.
        :return: Model configuration.
        """
        selected_model = None
        for model_conf in available_models:
            ## check if model is in the available models and update the configuration
            if model_conf['model'] == model_in:
                selected_model = copy.deepcopy(model_conf)
                break
        return selected_model


    @staticmethod
    def get_model(conf: dict, platform_name: str, available_models: dict, available_pools: dict) -> GenerativeModel:
        """ Method to instantiate the model: [gpt3, gpt-3.5-turbo, gpt4]

        :param conf: Model configuration. Example:  {"max_tokens": 1000,"model": "gpt-3.5-turbo"}
        :param platform_name: Platform name.
        :param available_models: List of available models.
        :param available_pools: List of available pools.
        :return: Model object.
        """
        model_in = conf.get('model', 'gpt-3.5-pool-europe')
        ## backward compatibility        model_in = model_in.replace('pull', 'pool')

        available_models = available_models.get(platform_name, [])

        if model_in in available_pools:
            selected_model = copy.deepcopy(random.choice(available_pools[model_in]))
        else:
            selected_model = ManagerModel.find_model_in_available_models(model_in, available_models)

        if selected_model:
            ## check model message: chatGPT, chatGPT-v,....
            for model in ManagerModel.MODEL_TYPES:
                if model.get_message_type(selected_model.get('message')):
                    conf.pop('model', None)
                    selected_model.pop('message', None)
                    selected_model.pop('model_pool', None)
                    selected_model.update(conf)
                    try:
                        return model(**selected_model)
                    except TypeError as e:
                        raise PrintableGenaiError(400, f"Parameter:{str(e).split('argument')[1]} not supported in model: "
                                         f"'{selected_model.get('model')}'")
        raise PrintableGenaiError(400, f"Model: '{conf.get('model')}' model is not supported in platform {platform_name}.")<|MERGE_RESOLUTION|>--- conflicted
+++ resolved
@@ -520,10 +520,6 @@
         :param response: Dict returned by  LLM endpoint.
         :return: Dict with the answer, tokens used and logprobs.
         """
-<<<<<<< HEAD
-        if 'status_code' in response and response['ResponseMetadata']['HTTPStatusCode'] in [400, 401, 404, 408, 500,
-                                                                                            502, 503]:
-=======
         if 'ResponseMetadata' in response and response['ResponseMetadata']['HTTPStatusCode'] in [400, 401, 404, 408, 500, 502, 503]:
             return {
                 'status': 'error',
@@ -531,7 +527,6 @@
                 'status_code': response['ResponseMetadata']['HTTPStatusCode']
             }
         elif 'status_code' in response and response['status_code'] in [400, 401, 404, 408, 500, 502, 503]:
->>>>>>> e3111f6d
             return {
                 'status': 'error',
                 'error_message': str(response['msg']),
