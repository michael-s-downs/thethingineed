# Native imports
<<<<<<< HEAD
import json, os
from typing import Literal, Optional, Union, Tuple, List
=======
import os
import json
from typing import Literal, Optional, Union, Tuple
>>>>>>> 81d95e37
import requests

# Installed imports
from pydantic import BaseModel, field_validator, PositiveInt, FieldValidationInfo, model_validator, Field, confloat

# Local imports
from generatives import GenerativeModel
from common.logging_handler import LoggerHandler
from common.genai_controllers import storage_containers, load_file, upload_object
from common.utils import get_error_word_from_exception
from common.errors.genaierrors import PrintableGenaiError

# Create logger
logger_handler = LoggerHandler("io_parsing", level=os.environ.get('LOG_LEVEL', "INFO"))
logger = logger_handler.logger
QUEUE_MODE = eval(os.getenv('QUEUE_MODE', "False"))

#############################################################################################
####################################### INPUT PARSING #######################################
#############################################################################################

class UrlImage(BaseModel):
    url: str
    detail: Optional[Literal['high', 'low', 'auto']] = None

    class Config:
        extra = 'forbid' # To not allow extra fields in the object


class Base64Image(BaseModel):
    base64: str
    detail: Optional[Literal['high', 'low', 'auto']] = None

    class Config:
        extra = 'forbid' # To not allow extra fields in the object


class MultimodalObject(BaseModel):
    type: Literal['text', 'image_url', 'image_b64']
    text: Optional[str] = None
    image: Optional[dict] = None
    n_tokens: Optional[PositiveInt] = None

    class Config:
        extra = 'forbid' # To not allow extra fields in the object

    @field_validator('image')
    def validate_image(cls, v, values: FieldValidationInfo):
        image_type = values.data.get('type')
        if image_type == "image_url":
            UrlImage(**v)
        elif image_type == "image_b64":
            Base64Image(**v)
        else:
            raise ValueError("'image' must be for 'image_url' or 'image_b64' types")
        return v

    @field_validator('text')
    def validate_text(cls, v, values: FieldValidationInfo):
        if values.data.get('type') == "text":
            return v
        else:
            raise ValueError("'text' parameter must be for 'text' type")


class Template(BaseModel):
    user: Union[str, list]
    system: str

    class Config:
        extra = 'forbid' # To not allow extra fields in the object

    @field_validator('user')
    def validate_user(cls, v):
        if isinstance(v, list):
            for element in v:
                if "$query" not in element:
                    MultimodalObject(**element)
            return v
        elif isinstance(v, str):
            return v
        else:
            raise ValueError("User must be a string or a list of strings")


class PersistenceElement(BaseModel):
    # Mandatory params passed by main (to generate propertly the platform)
    is_vision_model: bool

    role: Literal['user', 'assistant']
    content: Union[str, list]
    n_tokens: Optional[Union[PositiveInt, list]] = None

    class Config:
        extra = 'forbid' # To not allow extra fields in the object

    @field_validator('content')
    def validate_content(cls, v, values: FieldValidationInfo):
        role = values.data.get('role')
        is_vision = values.data.get('is_vision_model')

        if role == "assistant" and not isinstance(v, str):
            raise ValueError("'assistant' role must have string format for 'content'")
        else:
            if isinstance(v, str):
                return v
            # Must be a list because only str and list availables for content
            if not is_vision:
                raise ValueError("persistence content must be a string for non vision models")
            for el in v:
                if isinstance(el, dict):
                    MultimodalObject(**el)
                else:
                    raise ValueError("Elements of the content must be dict {} for vision models")
        return v


class QueryMetadata(BaseModel):
    # Mandatory params passed by main (to generate propertly the platform)
    is_vision_model: bool
    model_type: str

    # Query metadata
    query: Union[str, list]
    context: Optional[str] = None
    system: Optional[str] = None
    persistence: Optional[list] = None
    template_name: str
    template: dict

    class Config:
        extra = 'forbid'

    @field_validator('query')
    def validate_query(cls, v, values: FieldValidationInfo):
        is_vision = values.data.get('is_vision_model')
        if isinstance(v, str):
            return v
        # Must be a list because only str and list availables for query
        if not is_vision:
            raise ValueError("query must be a string for non vision models")
        for el in v:
            if isinstance(el, dict):
                MultimodalObject(**el)
            else:
                raise ValueError("Elements of the query must be dict {}")
        return v

    @field_validator('persistence')
    def validate_persistence(cls, v, values: FieldValidationInfo):
        is_vision = values.data.get('is_vision_model')
        for pair in v:
            if not isinstance(pair, list):
                raise ValueError("Persistence must be a list containing lists")
            if len(pair) != 2:
                raise ValueError("Content must contain pairs of ['user', 'assistant']")

            user = PersistenceElement(**{"is_vision_model": is_vision, **pair[0]})
            assistant = PersistenceElement(**{"is_vision_model": is_vision, **pair[1]})
            if user.role != 'user' or assistant.role != 'assistant':
                raise ValueError("In persistence, first role must be 'user' and second role must be 'assistant'")
        return v

    @field_validator('template')
    def validate_template(cls, v, values: FieldValidationInfo):
        query = values.data.get('query')
        is_vision_model = values.data.get('is_vision_model')
        if ((isinstance(query, str) and not isinstance(v.get('user'), str)) or
                (isinstance(query, list) and not isinstance(v.get('user'), list))):
            if is_vision_model:
                error_type = "In vision models must be a list"
            else:
                error_type = "In non vision models must be a string"
            raise ValueError(f"In the template '{v}' query does not match model query structure. {error_type}")
        Template(**v)
        return v

    @model_validator(mode='after')
    def validate_max_characters_dalle(self):
        if self.model_type == "dalle3":
            if len(self.query + str(self.persistence)) > 4000:
                raise ValueError("Error, in dalle3 the maximum number of characters in the prompt is 4000 (query + persistence is longer)")


class LLMMetadata(BaseModel):
    # Model metadata
    max_input_tokens: Optional[PositiveInt] = None
    temperature: Optional[confloat(ge=0.0, le=2.0)] = None
    max_tokens: Optional[PositiveInt] = None
    stop: Optional[list] = None
    functions: Optional[list] = None
    function_call: Optional[str] = None
    seed: Optional[PositiveInt] = None
    response_format: Literal['url', 'bs64_json', 'json_object'] = None
    quality: Literal['standard', 'hd'] = None
    size: Literal['1024x1024', '1792x1024', '1024x1792'] = None
    style: Literal['vivid', 'natural'] = None
    user: Optional[str] = None
    top_p: Optional[confloat(ge=0.0, le=1.0)] = None
    top_k: Optional[int] = Field(None, ge=0, le=500) # Nova model parameter # Optional int with range constraint
<<<<<<< HEAD
=======
    max_completion_tokens: Optional[PositiveInt] = None # o1 model parameter
    reasoning_effort: Optional[Literal['low', 'medium', 'high']] = None
>>>>>>> 81d95e37
    model: Optional[str] = None
    default_model: Optional[str] = None
    tools: Optional[list] = None

    class Config:
        extra = 'forbid' # To not allow extra fields in the object

    @field_validator('tools')
    def validate_tools(cls, v, values: FieldValidationInfo):
        tool_names = set()
        for tool in v:
            if tool['name'] in tool_names:
                raise ValueError(f"Duplicate tool name '{tool.name}' found.")
            tool_names.add(tool['name'])
            Tool(**tool)
        return v
    @model_validator(mode='after')
    def validate_functions_and_functions_call(self):
        if self.functions and not self.function_call:
            raise ValueError("Internal error, function_call is mandatory because you put the functions param")
        elif self.function_call and not self.functions:
            raise ValueError("Internal error, functions is mandatory because you put the function_call param")

    @model_validator(mode='before')
    def validate_default_model(cls, values):
        if not values.get('model'):
            if not values.get('default_model'):
                raise ValueError("Internal error, default model not founded")
            values['model'] = values.get('default_model')
        values.pop('default_model', None)
        return values

class Tool(BaseModel):
    name: str = None
    description: str = None
    input_schema: dict = None

    class Config:
        extra = 'forbid'

    @field_validator('input_schema')
    def validate_input_schema(cls, v, values: FieldValidationInfo):
        Input_schema(**v)
        return v

class Input_schema(BaseModel):
    type: str = None
    properties: dict
    required: List[str] = None

    class Config:
        extra = 'forbid'

    @field_validator('properties')
    def validate_properties(cls, v, values:FieldValidationInfo):
        for key, prop in v.items():
            Property(**prop)
        return v

    @model_validator(mode='after')
    def validate_input_schema(cls, values):
        if not values.properties:
            raise ValueError("The 'properties' field is required and cannot be empty.")
        if not values.required:
            raise ValueError("The 'required' field is required and cannot be empty.")
        if not values.type:
            raise ValueError("The 'required' field is required and cannot be empty.")
        required_fields = set(values.required)
        defined_fields = set(values.properties.keys())
        missing_fields = required_fields - defined_fields
        if missing_fields:
            raise ValueError(f"The required fields {missing_fields} are missing in properties.")
        return values

class Property(BaseModel):
    type: str = None
    description: Optional[str] = None
    enum: Optional[List[object]] = None
    class Config:
        extra = 'forbid'

class PlatformMetadata(BaseModel):
    # Platform metadata
    timeout: Optional[PositiveInt] = None
    platform: Literal['azure', 'bedrock', 'openai']
    num_retries: Optional[PositiveInt] = None

    class Config:
        extra = 'forbid' # To not allow extra fields in the object


class ModelLimit(BaseModel):
    Current: int
    Limit: int

    class Config:
        extra = 'forbid' # To not allow extra fields in the object


class ProjectConf(BaseModel):
    # Mandatory params passed by main (to check the limits)
    platform: str
    model: GenerativeModel

    class Config:
        arbitrary_types_allowed = True  # Allow custom types (GenerativeModel)
        extra = 'forbid' # To not allow extra fields in the object
        allow_population_by_field_name = True # Allow match with alias

    # Project config metadata
    x_tenant: str = Field(alias="x-tenant")
    x_department: str = Field(alias="x-department")
    x_reporting: str = Field(alias="x-reporting")
    x_limits: dict = Field(alias="x-limits")

    @staticmethod
    def parse_x_limits_reporting(x_limits: str):
        x_limits = json.loads(x_limits)
        x_limits_formatted = {}
        for limit in x_limits['limits']:
            if limit['limit'] != 0:
                x_limits_formatted[limit['resource']] = {
                    "Current": limit['current'],
                    "Limit": limit['limit']
                }
        return x_limits_formatted


    @field_validator('x_limits')
    def validate_x_limits(cls, v, values: FieldValidationInfo):
        if not v and not eval(os.getenv('TESTING', "False")):
            url = values.data.get('x_reporting') + "/list"
            logger.debug(f"No x-limits found, proceeding to get them from reporting service: {url}")
            response = requests.get(url=url)
            if response.status_code != 200:
                raise ValueError(f"Error getting limits from reporting service: {response.reason}")
            v = cls.parse_x_limits_reporting(response.text)
        # check if input is correct
        for model, limits in v.items():
            if limits:
                ModelLimit(**limits)

        # Check limits for the model
        platform = values.data.get('platform')
        model = values.data.get('model')
        if model.MODEL_MESSAGE == "dalle":
            model_key = f'llmapi/{platform}/{model.model_type}/images'
        else:
            model_key = f'llmapi/{platform}/{model.model_type}/tokens'
        model_usage = v.get(model_key, {})
        if len(model_usage) > 0:
            count = model_usage.get('Current', 1)
            limit = model_usage.get('Limit', 0)
            if count >= limit:
                raise ValueError(f"Model '{model_key}' has reached the limit of: '{limit}'")
        return v


class QueueMetadata(BaseModel):
    # Queue metadata
    input_file: str
    output_file: str
    location_type: Literal['cloud', 'local']

    class Config:
        extra = 'forbid' # To not allow extra fields in the object
    
    @property
    def workspace(self) -> str:
        return storage_containers.get('workspace')

    @field_validator('input_file')
    def validate_input_file(cls, v, values: FieldValidationInfo):
        if not v.lower().endswith('.json'):
            raise ValueError("Input file must be a json file")
        return v
        
    @field_validator('output_file')
    def validate_output_file(cls, v, values: FieldValidationInfo):
        if not v.lower().endswith('.json'):
            raise ValueError("Output file must be a json file")
        return v

    def load_json_input(self) -> dict:
        """ Load json input from file or cloud (must be a json file as it's a llmapi request)
        
        :return: Json input
        """
        if self.location_type == "cloud":
            try:
                f = load_file(self.workspace, self.input_file)
                json_input = json.loads(f)
            except json.decoder.JSONDecodeError as ex:
                error_param = get_error_word_from_exception(ex, f)
                raise PrintableGenaiError(500, f"File is not json serializable please check near param: <{error_param}>. String: {f}")
            except Exception:
                raise ValueError(f"Unable to read json file '{self.input_file}' from {self.workspace}")
        else:
            try:
                with open(self.input_file, "r", encoding="utf-8") as file:
                    json_input = json.load(file)
            except Exception:
                raise ValueError(f"Unable to read json file '{self.input_file}'")
        return json_input
    
    def upload_json_output(self, json_output: dict) -> None:
        """ Upload json output to file or cloud (must be a json file as it's a llmapi response)
        
        :param json_output: Json output
        """
        if self.location_type == "cloud":
            try:
                upload_object(self.workspace, json.dumps(json_output), self.output_file)
            except Exception:
                raise ValueError(f"Unable to write json file '{self.output_file}' to {self.workspace} with content: {json_output}")
        else:
            try:
                with open(self.output_file, "w", encoding="utf-8") as file:
                    json.dump(json_output, file)
            except Exception:
                raise ValueError(f"Unable to write json file '{self.output_file}' with content {json_output}")


def adapt_input_queue(json_input: dict) -> tuple:
    """ Input adaptations for queue case

    :param json_input: Input data
    :return: Input data adapted
    """
    if not QUEUE_MODE:
        return json_input, None
    
    apigw_params = json_input.get('headers', {})
    queue_metadata = None

    if 'queue_metadata' in json_input:
        queue_metadata = QueueMetadata(**json_input.pop('queue_metadata'))
        json_input = queue_metadata.load_json_input()
    else:
        mount_path = os.getenv('DATA_MOUNT_PATH', "")
        mount_key = os.getenv('DATA_MOUNT_KEY', "")
        
        if not (mount_path and mount_key):
            if QUEUE_MODE:
                logger.warning("Mount path or mount key not found in environment variables")
            return json_input, queue_metadata

        file_path = json_input.setdefault('query_metadata', {}).get(mount_key, "")

        if mount_path not in file_path:
            logger.warning(f"Document path '{file_path}' not inside mounted path '{mount_path}'")
            return json_input, queue_metadata
        logger.debug(f"Getting document from mount path '{mount_path}'")
        if not os.path.exists(file_path):
            logger.warning(f"Document path not found '{file_path}'")
            return json_input, queue_metadata
        if not os.path.isfile(file_path):
            logger.warning(f"Document path must be a file '{file_path}'")
            return json_input, queue_metadata
        logger.debug(f"Getting document from path '{file_path}'")

        try:
            with open(file_path, "r", encoding="utf-8") as f:
                file_content = f.read()
        except Exception:
            file_content = ""
        if file_content:
            try:
                # Vision queries
                json_input['query_metadata'][mount_key] = json.loads(file_content)
            except Exception:
                # Non-vision queries
                json_input['query_metadata'][mount_key] = file_content
        else:
            logger.error(f"Unable to read file '{file_path}'")
    
    json_input["project_conf"] = apigw_params
    return json_input, queue_metadata

##############################################################################################
####################################### OUTPUT PARSING #######################################
##############################################################################################


class ResponseObject(BaseModel):
    status_code: int
    error_message: Optional[str] = None
    result: Optional[Union[str, dict]] = None
    status: Literal['finished', 'error']

    @field_validator('status')
    def validate_status(cls, v, values: FieldValidationInfo):
        status_code = values.data.get('status_code')
        if v == "error" and status_code == 200:
            raise ValueError("If status is 'error', status_code must be different from 200")
        if v == "finished" and status_code != 200:
            raise ValueError("If status is 'finished', status_code must be 200")
        return v

    def get_response_predict(self, queue_metadata: QueueMetadata) -> Tuple[bool, dict, str]:
        output, status_code = self.get_response_base()
        if QUEUE_MODE:
            must_continue = True
            next_service = os.getenv('Q_GENAI_LLMQUEUE_OUTPUT')
        else:
            must_continue = False
            next_service = ""
            if status_code == 200:
                output = output.get('result', {})

        # Case when the output is written in a file
        if queue_metadata:
            queue_metadata.upload_json_output(output)            
            output['result'] = queue_metadata.output_file

        return must_continue, output, next_service

    def get_response_base(self) -> Tuple[str, int]:
        response = {
            'status': self.status,
            'status_code': self.status_code
        }
        if self.status_code == 200 and self.result:
            response['result'] = self.result
        elif self.status_code != 200 and self.error_message:
            response['error_message'] = self.error_message
        else:
            raise ValueError("Internal error, response object must have a result or an error_message")
        return response, self.status_code<|MERGE_RESOLUTION|>--- conflicted
+++ resolved
@@ -1,12 +1,9 @@
 # Native imports
-<<<<<<< HEAD
 import json, os
 from typing import Literal, Optional, Union, Tuple, List
-=======
 import os
 import json
 from typing import Literal, Optional, Union, Tuple
->>>>>>> 81d95e37
 import requests
 
 # Installed imports
@@ -207,11 +204,8 @@
     user: Optional[str] = None
     top_p: Optional[confloat(ge=0.0, le=1.0)] = None
     top_k: Optional[int] = Field(None, ge=0, le=500) # Nova model parameter # Optional int with range constraint
-<<<<<<< HEAD
-=======
     max_completion_tokens: Optional[PositiveInt] = None # o1 model parameter
     reasoning_effort: Optional[Literal['low', 'medium', 'high']] = None
->>>>>>> 81d95e37
     model: Optional[str] = None
     default_model: Optional[str] = None
     tools: Optional[list] = None
