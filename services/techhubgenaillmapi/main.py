--- conflicted
+++ resolved
@@ -152,15 +152,7 @@
             raise ValueError(f"Invalid template name '{template_name}'")
 
         else:
-<<<<<<< HEAD
             if model.MODEL_MESSAGE in ["chatClaude-v", "chatGPT-v", "chatNova-v", "chatGPT-o"] and isinstance(query, str):
-=======
-            if model.MODEL_MESSAGE in [
-                "chatClaude-v",
-                "chatGPT-v",
-                "chatNova-v",
-            ] and isinstance(query, str):
->>>>>>> c4880dc6
                 model.DEFAULT_TEMPLATE_NAME = "system_query"
             template_name = model.DEFAULT_TEMPLATE_NAME
             return template_name, self.default_templates[template_name]
