### This code is property of the GGAO ###


# Native imports
import os
import json
from typing import Dict, Tuple

# Installed imports
from flask import Flask, request
from pydantic import ValidationError

# Local imports
from common.genai_controllers import (
    storage_containers,
    set_storage,
    set_queue,
    provider,
    load_file,
)
from common.genai_json_parser import get_exc_info
from common.deployment_utils import BaseDeployment
from common.services import GENAI_LLM_SERVICE
from common.utils import load_secrets, get_error_word_from_exception
from common.errors.genaierrors import PrintableGenaiError
from common.models_manager import ManagerModelsConfig
from endpoints import ManagerPlatform, Platform
from generatives import ManagerModel, GenerativeModel
from common.storage_manager import ManagerStorage
from io_parsing import (
    PlatformMetadata,
    LLMMetadata,
    QueryMetadata,
    ProjectConf,
    QUEUE_MODE,
    ResponseObject,
    adapt_input_queue,
)
from common.utils import get_models

TEMPLATEPATH = "src/LLM/prompts"


class LLMDeployment(BaseDeployment):
    def __init__(self):
        """Creates the deployment"""
        super().__init__()
        if QUEUE_MODE:
            self.Q_IN = (provider, os.getenv("Q_GENAI_LLMQUEUE_INPUT"))
            set_queue(self.Q_IN)
        set_storage(storage_containers)
        self.workspace = storage_containers.get("workspace")
        self.origin = storage_containers.get("origin")
        self.storage_manager = ManagerStorage.get_file_storage(
            {"type": "LLMStorage", "workspace": self.workspace, "origin": self.origin}
        )
        self.available_pools = self.storage_manager.get_available_pools()
        self.available_models = self.storage_manager.get_available_models()
        self.default_models = self.storage_manager.get_default_models()
        self.models_credentials, self.aws_credentials = load_secrets(
            vector_storage_needed=False
        )
        self.models_config_manager = ManagerModelsConfig().get_models_config_manager(
            {
                "type": "llm",
                "available_pools": self.available_pools,
                "available_models": self.available_models,
                "models_credentials": self.models_credentials,
            }
        )


        default_templates_names = list(
            set(model.DEFAULT_TEMPLATE_NAME for model in ManagerModel.MODEL_TYPES)
        )
        self.default_templates = self.load_default_templates(default_templates_names)
        if len(default_templates_names) != len(self.default_templates):
            raise PrintableGenaiError(400, f"Default templates not found: {default_templates_names}")
        if eval(os.getenv("QUEUE_MODE", "False")):
            self.logger.info("llmqueue initialized")
        else:
            self.logger.info("llmapi initialized")

    @property
    def must_continue(self) -> bool:
        """True if the output should be sent to next step"""
        return False

    @property
    def service_name(self) -> str:
        """Service name"""
        return (
            GENAI_LLM_SERVICE.replace("api", "queue")
            if QUEUE_MODE
            else GENAI_LLM_SERVICE
        )

    @property
    def max_num_queue(self) -> int:
        """Maximum number of elements in the queue"""
        return 1

    def load_default_templates(self, default_templates_names: list):
        templates = {}
        for template_name in default_templates_names:
            template = self.load_prompt_template(template_name)
            names = list(template.keys())
            names.sort(key=len)
            base_name = names[0]
            templates[base_name] = template[base_name]

        return templates

    def get_template(
        self,
        template_name: str,
        template: str,
        lang: str,
        query: str,
        model: GenerativeModel,
    ):
        """Get template

        :param template_name: Template name
        :param template: Template
        :return: Template
        """
        if template:
            # When both passed, template has preference
            return "", eval(template)

        elif template_name:
            template_name_no_lang = template_name
            if lang:
                template_name = f"{template_name}_{lang}"

            templates = self.load_prompt_template(template_name_no_lang)

            if template_name in templates:
                return template_name, templates[template_name]

            self.logger.warning(
                f"Provided lang <{lang}> for prompt not found, using default one."
            )
            if template_name_no_lang in templates:
                return template_name_no_lang, templates[template_name_no_lang]

            raise ValueError(f"Invalid template name '{template_name}'")

        else:
            if model.MODEL_MESSAGE in [
                "chatClaude-v",
                "chatGPT-v",
                "chatNova-v",
            ] and isinstance(query, str):
                model.DEFAULT_TEMPLATE_NAME = "system_query"
            template_name = model.DEFAULT_TEMPLATE_NAME
            return template_name, self.default_templates[template_name]

    def load_prompt_template(self, name: str):
        """
        Loads the template stored in cloud that's going to be used.
        """
        try:
            template_str = load_file(
                storage_containers["workspace"], f"{TEMPLATEPATH}/{name}.json"
            )
            template = json.loads(template_str)

            if not template:
                raise PrintableGenaiError(404, "Prompt template not found")

            return template

        except json.decoder.JSONDecodeError as ex:
            error_param = get_error_word_from_exception(ex, template_str)
            raise self.raise_PrintableGenaiError(
                500,
                f"Template is not json serializable please check near param: <{error_param}>. Template: {template_str}",
            )

        except ValueError:
            raise PrintableGenaiError(
                404, f"Prompt template file doesn't exists for name <{name}>"
            )

    def parse_platform(self, platform_metadata: dict):
        parsed_platform_metadata = PlatformMetadata(**platform_metadata).model_dump(
            exclude_unset=True, exclude_none=True
        )
        parsed_platform_metadata["aws_credentials"] = self.aws_credentials
        parsed_platform_metadata["models_urls"] = self.models_credentials.get("URLs")
        parsed_platform_metadata["models_config_manager"] = self.models_config_manager
        return ManagerPlatform.get_platform(parsed_platform_metadata)

    def parse_model(self, llm_metadata: dict, platform: Platform):
        llm_metadata["default_model"] = self.default_models.get(platform.MODEL_FORMAT)
        parsed_llm_metadata = LLMMetadata(**llm_metadata).model_dump(
            exclude_unset=True, exclude_none=True
        )
        parsed_llm_metadata["models_credentials"] = self.models_credentials.get(
            "api-keys"
        ).get(platform.MODEL_FORMAT, {})
        model = ManagerModel.get_model(
            parsed_llm_metadata,
            platform.MODEL_FORMAT,
            self.available_pools,
            self.models_config_manager,
        )
        # Check max_tokens in dalle
        if model.model_type == "dalle3" and model.max_input_tokens > 4000:
            raise PrintableGenaiError(
                400,
                "Error, in dalle3 the maximum number of characters in the prompt is 4000",
            )
        return model

    def parse_query(self, query_metadata: dict, model: GenerativeModel):
        query_metadata["is_vision_model"] = model.is_vision
        query_metadata["model_type"] = model.model_type
        query_metadata["template_name"], query_metadata["template"] = self.get_template(
            query_metadata.get("template_name"),
            query_metadata.get("template"),
            query_metadata.get("lang"),
            query_metadata.get("query"),
            model,
        )

        query_metadata.pop(
            "lang", None
        )  # Once template has been obtained, lang is not necessary

        parsed_query_metadata = QueryMetadata(**query_metadata).model_dump(
            exclude_unset=True, exclude_none=True
        )
        # Parameters passed to do pydantic checks now unused
        parsed_query_metadata.pop("is_vision_model")
        parsed_query_metadata.pop("model_type")

        return parsed_query_metadata

    def parse_project_conf(
        self, project_conf: dict, model: GenerativeModel, platform: Platform
    ):
        try:
            xlimit = project_conf.get("x-limits", "{}")
            project_conf["x-limits"] = json.loads(xlimit)
        except json.decoder.JSONDecodeError as ex:
            error_param = get_error_word_from_exception(ex, xlimit)
            raise PrintableGenaiError(
                500,
                f"X-limits is not json serializable please check near param: <{error_param}>. String: {xlimit}",
            )
        project_conf["platform"] = platform.MODEL_FORMAT
        project_conf["model"] = model
        return ProjectConf(**project_conf).model_dump(
            exclude_unset=True, exclude_none=True
        )

    def parse_input(self, json_input: dict):
        """Parse input

        :param json_input: Input data
        :return: Tuple with query metadata, llm metadata, platform metadata and report url
        """
        if not all(
            item in json_input.keys()
            for item in ["query_metadata", "llm_metadata", "platform_metadata"]
        ):
            raise ValueError(
                "Missing mandatory fields ('query_metadata', 'llm_metadata' or 'platform_metadata')"
            )

        platform = self.parse_platform(json_input.get("platform_metadata", {}))
        model = self.parse_model(json_input.get("llm_metadata", {}), platform)
        query_metadata = self.parse_query(json_input.get("query_metadata", {}), model)
        project_conf = self.parse_project_conf(
            json_input.get("project_conf", {}), model, platform
        )
        return query_metadata, model, platform, project_conf["x_reporting"]

    def get_validation_error_response(self, error):
        """Get validation error response

        :param error: Error
        :return: Error response
        """
        location = error.get("loc")
        if (
            error.get("type") == "value_error"
            and len(location) > 0
            and location[0] == "x-limits"
        ):
            return {
                "status": "error",
                "error_message": error.get("msg"),
                "status_code": 429,
            }
        error_depth_level = "".join([f"['{el}']" for el in list(location)])
        return {
            "status": "error",
            "error_message": f"Error parsing JSON: '{error.get('msg')}' in parameter '{error_depth_level}' for value '{error.get('input')}'",
            "status_code": 400,
        }

    def process(self, json_input: dict) -> Tuple[bool, dict, str]:
        """Entry point to the service

        :param json_input: Input data
        :return: Tuple with output result

        """
        self.logger.info(f"Request received. Data: {json_input}")
        exc_info = get_exc_info()
        queue_metadata = None

        try:
            # Adaptations for queue case
            json_input, queue_metadata = adapt_input_queue(json_input)

            # Parse and check input
            query_metadata, model, platform, report_url = self.parse_input(json_input)

            # Set model
            platform.set_model(model)

            # Set message in model
            model.set_message(query_metadata)

            # Call model
            response = platform.call_model()

            # Format result
            result = model.get_result(response)
            self.logger.info(f"Result: {result}")
            if result["status_code"] == 200 and not eval(os.getenv("TESTING", "False")):
                if model.MODEL_MESSAGE == "dalle":
                    reporting_type = "images"
                    n_tokens = 1
                else:
                    reporting_type = "tokens"
                    n_tokens = result["result"]["n_tokens"]
                resource = f"llmapi/{platform.MODEL_FORMAT}/{model.model_type}/{reporting_type}"
                self.report_api(
                    n_tokens,
                    "",
                    report_url,
                    resource,
                    GENAI_LLM_SERVICE,
                    reporting_type.upper(),
                )

        except ValidationError as ex:
            result = self.get_validation_error_response(ex.errors()[0])
            self.logger.error(
                f"[Process] {result['error_message']}.", exc_info=exc_info
            )
        except ValueError as ex:
            self.logger.error(
                f"[Process] Error parsing JSON. Error: {ex}.", exc_info=exc_info
            )
            result = {"status": "error", "error_message": str(ex), "status_code": 400}
        except PrintableGenaiError as ex:
            self.logger.error(
                f"[Process] Error while processing: {ex}.", exc_info=exc_info
            )
            result = {
                "status": "error",
                "error_message": str(ex),
                "status_code": ex.status_code,
            }
        except Exception as ex:
            self.logger.error(f"[Process] Error while processing: {ex}.", exc_info=exc_info)
            result = {'status': 'error', 'error_message': str(ex), 'status_code': 500}

        return ResponseObject(**result).get_response_predict(queue_metadata)


app = Flask(__name__)
deploy = LLMDeployment()


@app.route("/predict", methods=["POST"])
def sync_deployment() -> Tuple[str, int]:
    """Deploy service in a sync way."""
    json_input = request.get_json(force=True)

    apigw_params = {
        "x-tenant": request.headers["x-tenant"],
        "x-department": request.headers["x-department"],
        "x-reporting": request.headers["x-reporting"],
        "x-limits": request.headers.get("x-limits", "{}"),
    }
    json_input["project_conf"] = apigw_params

    return deploy.sync_deployment(json_input)


<<<<<<< HEAD
@app.route("/reloadconfig", methods=["GET"])
def reloadconfig() -> Tuple[str, int]:
    deploy.logger.info("Reload config request received")
    deploy.templates, deploy.templates_names, deploy.display_templates_with_files = (
        deploy.storage_manager.get_templates(return_files=True)
    )
    result = json.dumps({"status": "ok", "status_code": 200}), 200

    return result


=======
>>>>>>> b2fe84d0
@app.route("/healthcheck", methods=["GET"])
def healthcheck() -> Dict:
    return {"status": "Service available"}


@app.route("/list_templates", methods=["GET"])
def list_available_templates() -> Tuple[str, int]:
    deploy.logger.info("List templates request received")
    _, _, display_templates_with_files = deploy.storage_manager.get_templates(
        return_files=True
    )
    return ResponseObject(
        **{
            "status": "finished",
            "result": display_templates_with_files,
            "status_code": 200,
        }
    ).get_response_base()


@app.route("/get_template", methods=["GET"])
def get_template() -> Tuple[str, int]:
    deploy.logger.info("Get template request received")
    template_name = request.args.get("template_name")
    lang = request.args.get("lang")
    if not template_name:
        return ResponseObject(
            **{
                "status": "error",
                "error_message": "You must provide a 'template_name' param",
                "status_code": 400,
            }
        ).get_response_base()
    try:
        template_name, template = deploy.get_template(
            template_name, None, lang, None, None
        )
    except Exception:
        return ResponseObject(
            **{
                "status": "error",
                "error_message": f"Template '{template_name}' not found",
                "status_code": 404,
            }
        ).get_response_base()
    return ResponseObject(
        **{"status": "finished", "result": {"template": template}, "status_code": 200}
    ).get_response_base()


@app.route("/get_models", methods=["GET"])
def get_available_models() -> Tuple[str, int]:
    deploy.logger.info("Get models request received")
    dat = request.args
    if len(dat) != 1 or list(dat.items())[0][0] not in [
        "platform",
        "pool",
        "zone",
        "model_type",
    ]:
        return ResponseObject(
            **{
                "status": "error",
                "error_message": "You must provide only one parameter between 'platform', 'pool', 'zone' and 'model_type' param",
                "status_code": 400,
            }
        ).get_response_base()
    key, value = list(dat.items())[0]
    models, pools = get_models(
        deploy.available_models, deploy.available_pools, key, value
    )
    return ResponseObject(
        **{
            "status": "finished",
            "result": {"models": models, "pools": list(set(pools)) if pools else []},
            "status_code": 200,
        }
    ).get_response_base()


@app.route("/upload_prompt_template", methods=["POST"])
def upload_prompt_template() -> Tuple[str, int]:
    deploy.logger.info("Upload prompt template request received")
    dat = request.get_json(force=True)
    response = deploy.storage_manager.upload_template(dat)
    return ResponseObject(**response).get_response_base()


@app.route("/delete_prompt_template", methods=["POST"])
def delete_prompt_template() -> Tuple[str, int]:
    deploy.logger.info("Delete prompt template request received")
    dat = request.get_json(force=True)
    response = deploy.storage_manager.delete_template(dat)
    return ResponseObject(**response).get_response_base()


if __name__ == "__main__":
    if QUEUE_MODE:
        deploy.async_deployment()
    else:
        app.run(host="0.0.0.0", debug=False, port=8888, use_reloader=False)<|MERGE_RESOLUTION|>--- conflicted
+++ resolved
@@ -396,20 +396,6 @@
     return deploy.sync_deployment(json_input)
 
 
-<<<<<<< HEAD
-@app.route("/reloadconfig", methods=["GET"])
-def reloadconfig() -> Tuple[str, int]:
-    deploy.logger.info("Reload config request received")
-    deploy.templates, deploy.templates_names, deploy.display_templates_with_files = (
-        deploy.storage_manager.get_templates(return_files=True)
-    )
-    result = json.dumps({"status": "ok", "status_code": 200}), 200
-
-    return result
-
-
-=======
->>>>>>> b2fe84d0
 @app.route("/healthcheck", methods=["GET"])
 def healthcheck() -> Dict:
     return {"status": "Service available"}
