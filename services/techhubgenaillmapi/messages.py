### This code is property of the GGAO ###


# Native imports
from typing import List
from string import Template
from abc import ABC, abstractmethod
import os

# Local imports
from common.services import GENAI_LLM_MESSAGES
from common.logging_handler import LoggerHandler
from common.errors.genaierrors import PrintableGenaiError
from adapters import ManagerAdapters

DEFAULT_SYSTEM_MSG = 'You are a helpful assistant'
VCONTEXT_NOT_ALLOWED = "Context param not allowed in vision models"

class Message(ABC):
    MODEL_FORMAT = "Message"

    def __init__(self):
        """Message object"""
        logger_handler = LoggerHandler(GENAI_LLM_MESSAGES, level=os.environ.get('LOG_LEVEL', "INFO"))
        self.logger = logger_handler.logger

    @staticmethod
    def _get_user_query_tokens(query: list) -> [int, List]:
        """Given a query it will return the number of tokens

        :param query: Query containing the user content
        :return: Number of tokens
        """
        n_tokens = []
        for message in query:
            if message.get('role') == "user":
                if isinstance(message['content'], str):
                    n_tokens.append(message.get('n_tokens'))
                elif isinstance(message['content'], list):
                    for item in message['content']:
                        n_tokens.append(item.get('n_tokens'))

        return n_tokens[0] if len(n_tokens) == 1 else n_tokens

    def unitary_persistence(self) -> List:
        """Given a persistence it will return a list with the messages in a unitary format.

        :return: List with the messages in a unitary format
        """
        unitary_persistence = []
        for pair in self.persistence:
            for message in pair:
                unitary_persistence.append(message)
        return unitary_persistence

    @abstractmethod
    def preprocess(self):
        """Given a query and a context it will return the text in the GPT model format. 
        """

    @classmethod
    def is_message_type(cls, message_type: str):
        """It will chech if a model_type coincides with the model format
        """
        return message_type == cls.MODEL_FORMAT

    def __repr__(self):
        return f'{{query:{self.query}, ' \
               f'context:{self.context}, ' \
               f'template_name:{self.template_name}, ' \
               f'template:{self.template}}}'
<<<<<<< HEAD
=======

class DalleMessage(Message):
    MODEL_FORMAT = "dalle"

    def __init__(self, query: str, template: dict, system: str = "", context: str = "", user: str = "",
                 template_name: str = "", persistence=()):
        """Dalle message object.
        :param query: A text description of the desired image(s). The maximum length is 1000 characters for dall-e-2 and 4000 characters for dall-e-3
        :param model: The model to use for image generation.
        :param n: The number of images to generate. Must be between 1 and 10. For dall-e-3, only n=1 is supported.
        :param quality: The quality of the image that will be generated. hd creates images with finer details and greater consistency across the image. This param is only supported for dall-e-3.
        :param response_format: The format in which the generated images are returned. Must be one of url or b64_json.
        :param size: The size of the generated images. Must be one of 256x256, 512x512, or 1024x1024 for dall-e-2. Must be one of 1024x1024, 1792x1024, or 1024x1792 for dall-e-3 models.
        :param style: The style of the generated images. Must be one of vivid or natural. Vivid causes the model to lean towards generating hyper-real and dramatic images. Natural causes the model to produce more natural, less hyper-real looking images. This param is only supported for dall-e-3.
        :param user: A unique identifier representing your end-user, which can help OpenAI to monitor and detect abuse.
        """
        super().__init__()
        self.query = query
        self.template = template
        self.template_name = template_name
        self.persistence = persistence if isinstance(persistence, list) else []
        self.multiprompt = bool(self.persistence)
        self.system = system
        self.context = context
        self.substituted_query = []
        self.adapter = ManagerAdapters.get_adapter({'adapter': "dalle", 'message': self})
        self.adapter.adapt_query_and_persistence()
        self.user_query_tokens = self._get_user_query_tokens(self.substituted_query)

    def get_query_tokens(self, query: list) -> [int, List]:
        """Given a query it will return the number of tokens

        :param query: Query containing the user content
        :return: Number of tokens
        """
        n_tokens = 0
        for message in query:
            n_tokens += len(self.adapter.encoding.encode(message['content']))

        return n_tokens

    def preprocess(self) -> List:
        """Given a query and a context it will return the text in the GPT model format.

        :return: List with the messages in the correct format for the model
        """
        user_prompt = Template(self.template["user"])
        if "system" in self.template:
            system_prompt = Template(self.template["system"])
            system_content = system_prompt.safe_substitute(system=self.system)
        else:
            system_content = self.system

        user_content = user_prompt.safe_substitute(query=self.query, context=self.context)
        return [{'role': 'system', 'content': system_content}] + self.unitary_persistence() + [{'role': 'user', 'content': user_content}]

    def __repr__(self):
        """Representation of the object"""
        return f'{{query:{self.query}, ' \
               f'template_name:{self.template_name}, ' \
               f'template:{self.template}}}'


class ChatGPTMessage(Message):
    MODEL_FORMAT = "chatGPT"

    def __init__(self, query: str, template: dict, template_name: str = "system_query", context: str = "",
                 system=DEFAULT_SYSTEM_MSG, functions=None, function_call: str = "none", persistence=()):
        """Chat object. It is used for models that admit persitance as an input such as gpt3.5 or gpt4.

        :param query: Question made.
        :param template: Template used to build the prompt.
        :param template_name: Template Name used to build the prompt.
        :param context: Context used to answer the question.
        :param system:  openai model system configuration
        :param functions: List of functions to be used in the model
        :param function_call: Function call to be used in the model
        :param persistence: List containing the conversation history

        """
        super().__init__()
        self.query = query
        self.context = context
        if functions is None:
            functions = []
        self.template_name = template_name
        self.template = template
        self.system = system
        self.functions = functions
        self.function_call = function_call
        self.persistence = persistence if isinstance(persistence, list) else []
        self.multiprompt = bool(self.persistence)
        self.substituted_query = []
        adapter = ManagerAdapters.get_adapter({'adapter': "base", 'message': self})
        adapter.adapt_query_and_persistence()
        self.user_query_tokens = self._get_user_query_tokens(self.substituted_query)

    def preprocess(self) -> List:
        """Given a query and a context it will return the text in the GPT model format.

        :return: List with the messages in the correct format for the model
        """
        user_prompt = Template(self.template["user"])
        if "system" in self.template:
            system_prompt = Template(self.template["system"])
            system_content = system_prompt.safe_substitute(system=self.system)
        else:
            system_content = self.system

        user_content = user_prompt.safe_substitute(query=self.query, context=self.context)

        return [{'role': 'system', 'content': system_content}] + self.unitary_persistence() + [{'role': 'user', 'content': user_content}]


class ChatGPTvMessage(Message):
    MODEL_FORMAT = "chatGPT-v"

    def __init__(self, query: list, template: dict, template_name: str = "system_query", context: str = "",
                 system=DEFAULT_SYSTEM_MSG, functions=None, function_call: str = "none", persistence=(), max_img_size_mb=20.00):
        """Chat object. It is used for models that admit persitance as an input such as gpt3.5 or gpt4.

        :param query: Question made.
        :param template: Template used to build the prompt.
        :param template_name: Template Name used to build the prompt.
        :param context: Context used to answer the question.
        :param system:  openai model system configuration
        :param functions: List of functions to be used in the model
        :param function_call: Function call to be used in the model
        :param persistence: List containing the conversation history
        """
        super().__init__()
        self.query = query
        if context != "" and isinstance(self.query, list):
            raise PrintableGenaiError(400, VCONTEXT_NOT_ALLOWED)
        self.context = context
        if functions is None:
            functions = []
        self.template_name = template_name
        self.template = template
        self.system = system
        self.functions = functions
        self.function_call = function_call
        self.persistence = persistence if isinstance(persistence, list) else []
        self.multiprompt = bool(self.persistence)
        self.substituted_query = []
        adapter = ManagerAdapters.get_adapter({'adapter': "gpt4v", 'message': self, 'max_img_size_mb': max_img_size_mb})
        adapter.adapt_query_and_persistence()
        self.user_query_tokens = self._get_user_query_tokens(self.substituted_query)

    def preprocess(self) -> List:
        """Given a query and a context it will return the text in the GPT model format.

        :return: List with the messages in the correct format for the model
        """
        if "system" in self.template:
            system_prompt = Template(self.template["system"])
            system_content = system_prompt.safe_substitute(system=self.system)
        else:
            system_content = self.system

        user_content = []
        user_prompt = Template(self.template["user"])
        if isinstance(self.template["user"], str):
            user_content = user_prompt.safe_substitute(query=self.query, context=self.context)
        else:
            for e in self.template["user"]:
                if e == "$query":
                    user_content.extend(self.query)
                else:
                    user_content.append(e)

        return [{'role': 'system', 'content': system_content}] + self.unitary_persistence() + [{'role': 'user', 'content': user_content}]


class ClaudeMessage(Message):
    MODEL_FORMAT = "chatClaude"

    def __init__(self, query: str, template: dict, template_name: str = "system_query", context: str = "",
                 system=DEFAULT_SYSTEM_MSG, persistence=()):
        """Chat object. It is used for models that admit persitance as an input such as gpt3.5 or gpt4.

        :param query: Question made.
        :param template: Template used to build the prompt.
        :param template_name: Template Name used to build the prompt.
        :param context: Context used to answer the question.
        :param system:  openai model system configuration
        :param persistence: List containing the conversation history
        """
        super().__init__()
        self.query = query
        self.context = context
        self.template_name = template_name
        self.template = template
        self.system = system
        self.persistence = persistence if isinstance(persistence, list) else []
        self.multiprompt = bool(self.persistence)
        self.substituted_query = []
        adapter = ManagerAdapters.get_adapter({'adapter': "claude", 'message': self})
        adapter.adapt_query_and_persistence()
        self.user_query_tokens = self._get_user_query_tokens(self.substituted_query)

    def preprocess(self):
        """Given a query and a context it will return the text in the GPT model format.

        :return: List with the messages in the correct format for the model
        """
        user_prompt = Template(self.template["user"])
        if "system" in self.template:
            system_prompt = Template(self.template["system"])
            system_content = system_prompt.safe_substitute(system=self.system)
        else:
            system_content = self.system

        user_content = user_prompt.safe_substitute(query=self.query, context=self.context)
        return self.unitary_persistence() + [
            {'role': 'assistant', 'content': system_content},
            {'role': 'user', 'content': user_content}]


class Claude3Message(Message):
    MODEL_FORMAT = "chatClaude-v"

    def __init__(self, query: str, template: dict, template_name: str = "system_query_v", context: str = "",
                 system='I am a helpful assistant', persistence=(), max_img_size_mb=5.00):
        """Chat object. It is used for models that admit persitance as an input such as gpt3.5 or gpt4.

        :param query: Question made.
        :param template: Template used to build the prompt.
        :param template_name: Template Name used to build the prompt.
        :param context: Context used to answer the question.
        :param system:  openai model system configuration
        :param persistence: List containing the conversation history
        """
        super().__init__()
        self.query = query
        if context != "" and isinstance(self.query, list):
            raise PrintableGenaiError(400, VCONTEXT_NOT_ALLOWED)
        self.context = context
        self.template_name = template_name
        self.template = template
        self.system = system
        self.persistence = persistence if isinstance(persistence, list) else []
        self.multiprompt = bool(self.persistence)
        self.substituted_query = []
        adapter = ManagerAdapters.get_adapter({'adapter': "claude", 'message': self, 'max_img_size_mb': max_img_size_mb})
        adapter.adapt_query_and_persistence()
        self.user_query_tokens = self._get_user_query_tokens(self.substituted_query)

    def preprocess(self):
        """Given a query and a context it will return the text in the Bedrock model format.

        :return: List with the messages in the correct format for the model
        """
        if "system" in self.template:
            system_prompt = Template(self.template["system"])
            system_content = system_prompt.safe_substitute(system=self.system)
        else:
            system_content = self.system

        user_content = []
        user_prompt = Template(self.template["user"])
        if isinstance(self.template["user"], str):
            user_content = user_prompt.safe_substitute(query=self.query, context=self.context)
        else:
            for e in self.template["user"]:
                if e == "$query":
                    user_content.extend(self.query)
                else:
                    user_content.append(e)

        return self.unitary_persistence() + [
            {'role': 'assistant', 'content': system_content},
            {'role': 'user', 'content': user_content}]


class NovaMessage(Message):
    MODEL_FORMAT = "chatNova"

    def __init__(self, query: str, template: dict, template_name: str = "system_query", context: str = "",
                 system=DEFAULT_SYSTEM_MSG, persistence=()):
        """Chat object. It is used for models that admit persitance as an input such as gpt3.5 or gpt4.

        :param query: Question made.
        :param template: Template used to build the prompt.
        :param template_name: Template Name used to build the prompt.
        :param context: Context used to answer the question.
        :param system:  openai model system configuration
        :param persistence: List containing the conversation history
        """
        super().__init__()   
        self.query = query
        self.context = context
        self.template_name = template_name
        self.template = template
        self.system = system
        self.persistence = persistence if isinstance(persistence, list) else []
        self.multiprompt = bool(self.persistence)
        self.substituted_query = []
        adapter = ManagerAdapters.get_adapter({'adapter': "nova", 'message': self})
        adapter.adapt_query_and_persistence()
        self.user_query_tokens = self._get_user_query_tokens(self.substituted_query)

    def unitary_persistence(self) -> List:
        """Given a persistence it will return a list with the messages in a unitary format.

        :return: List with the messages in a unitary format
        """
        unitary_persistence = []
        for pair in self.persistence:
            for message in pair:
                if isinstance(message['content'], str):
                    message['content'] = [{"text": message['content']}]
                unitary_persistence.append(message)
        return unitary_persistence


    def preprocess(self):
        """Given a query and a context it will return the text in the GPT model format.

        :return: List with the messages in the correct format for the model
        """
        user_prompt = Template(self.template["user"])
        if "system" in self.template:
            system_prompt = Template(self.template["system"])
            system_content = system_prompt.safe_substitute(system=self.system)
        else:
            system_content = self.system

        user_content = user_prompt.safe_substitute(query=self.query, context=self.context)
        return self.unitary_persistence() + [
            {'role': 'assistant', 'content': [{"text": system_content}]},
            {'role': 'user', 'content': [{"text": user_content}]}]

class NovaVMessage(Message):
    MODEL_FORMAT = "chatNova-v"

    def __init__(self, query: str, template: dict, template_name: str = "system_query_v", context: str = "",
                 system='I am a helpful assistant', persistence=(), max_img_size_mb=20.00):
        """Chat object. It is used for models that admit persitance as an input such as gpt3.5 or gpt4.

        :param query: Question made.
        :param template: Template used to build the prompt.
        :param template_name: Template Name used to build the prompt.
        :param context: Context used to answer the question.
        :param system:  openai model system configuration
        :param persistence: List containing the conversation history
        """
        super().__init__() # super to Message to avoid claude3 format query and persistence adaptation  
        self.query = query
        if context != "" and isinstance(self.query, list):
            raise PrintableGenaiError(400, VCONTEXT_NOT_ALLOWED)
        self.context = context
        self.template_name = template_name
        self.template = template
        self.system = system
        self.persistence = persistence if isinstance(persistence, list) else []
        self.multiprompt = bool(self.persistence)
        self.substituted_query = []
        adapter = ManagerAdapters.get_adapter({'adapter': "nova", 'message': self, 'max_img_size_mb': max_img_size_mb})
        adapter.adapt_query_and_persistence()
        self.user_query_tokens = self._get_user_query_tokens(self.substituted_query)
    
    def unitary_persistence(self) -> List:
        """Given a persistence it will return a list with the messages in a unitary format.

        :return: List with the messages in a unitary format
        """
        unitary_persistence = []
        for pair in self.persistence:
            for message in pair:
                if isinstance(message['content'], str):
                    message['content'] = [{"text": message['content']}]
                unitary_persistence.append(message)
        return unitary_persistence


    def preprocess(self):
        """Given a query and a context it will return the text in the Bedrock model format.

        :return: List with the messages in the correct format for the model
        """
        if "system" in self.template:
            system_prompt = Template(self.template["system"])
            system_content = system_prompt.safe_substitute(system=self.system)
        else:
            system_content = self.system

        user_content = []
        user_prompt = Template(self.template["user"])
        if isinstance(self.template["user"], str):
            user_content = user_prompt.safe_substitute(query=self.query, context=self.context)
        else:
            for e in self.template["user"]:
                if e == "$query":
                    user_content.extend(self.query)
                else:
                    user_content.append(e)

        if isinstance(user_content, str):
            user_content = [{"text": user_content}]

        return self.unitary_persistence() + [
            {'role': 'assistant', 'content': [{"text": system_content}]},
            {'role': 'user', 'content': user_content}]
        
class Llama3Message(Message):
    MODEL_FORMAT = "chatLlama3"

    def __init__(self, query: str, template: dict, template_name: str = "system_query", context: str = "",
                 system=DEFAULT_SYSTEM_MSG, functions=None, function_call: str = "none", persistence=()):
        """Chat object. It is used for models that admit persitance as an input such as gpt3.5 or gpt4.

        :param query: Question made.
        :param template: Template used to build the prompt.
        :param template_name: Template Name used to build the prompt.
        :param context: Context used to answer the question.
        :param system:  openai model system configuration
        :param functions: List of functions to be used in the model
        :param function_call: Function call to be used in the model
        :param persistence: List containing the conversation history

        """
        super().__init__()
        self.query = query
        self.context = context
        if functions is None:
            functions = []
        self.template_name = template_name
        self.template = template
        self.system = system
        self.functions = functions
        self.function_call = function_call
        self.persistence = persistence if isinstance(persistence, list) else []
        self.multiprompt = bool(self.persistence)
        self.substituted_query = []
        adapter = ManagerAdapters.get_adapter({'adapter': "base", 'message': self})
        adapter.adapt_query_and_persistence()
        self.user_query_tokens = self._get_user_query_tokens(self.substituted_query)

    def preprocess(self) -> List:
        """Given a query and a context it will return the text in the GPT model format.

        :return: List with the messages in the correct format for the model
        """
        user_prompt = Template(self.template["user"])
        if "system" in self.template:
            system_prompt = Template(self.template["system"])
            system_content = system_prompt.safe_substitute(system=self.system)
        else:
            system_content = self.system

        user_content = user_prompt.safe_substitute(query=self.query, context=self.context)

        return [{'role': 'system', 'content': system_content}] + self.unitary_persistence() + [{'role': 'user', 'content': user_content}]


class ManagerMessages(object):
    MESSAGE_TYPES = [ChatGPTMessage, ClaudeMessage, DalleMessage, Claude3Message, ChatGPTvMessage, Llama3Message, NovaMessage, NovaVMessage]

    @staticmethod
    def get_message(conf: dict) -> Message:
        """ Method to instantiate the message class: [chatGPT, chatClaude, dalle, chatClaude-v, chatGPT-v, chatNova, chatNova-v]

        :param conf: Message configuration. Example:  {"message":"chatClaude-v"}
        :return: message object
        """
        for message in ManagerMessages.MESSAGE_TYPES:
            message_type = conf.get('message')
            if message.is_message_type(message_type):
                conf.pop('message')
                return message(**conf)
        raise PrintableGenaiError(400, f"Message type doesnt exist {conf}. "
                         f"Possible values: {ManagerMessages.get_possible_messages()}")

    @staticmethod
    def get_possible_messages() -> List:
        """ Method to list the messages: [chatGPT, chatClaude, dalle, chatClaude-v, chatGPT-v, chatNova, chatNova-v]

        :param conf: Message configuration. Example:  {"message":"chatClaude-v"}
        :return: available messages
        """
        return [message.MODEL_FORMAT for message in ManagerMessages.MESSAGE_TYPES]
>>>>>>> c4880dc6
<|MERGE_RESOLUTION|>--- conflicted
+++ resolved
@@ -68,489 +68,4 @@
         return f'{{query:{self.query}, ' \
                f'context:{self.context}, ' \
                f'template_name:{self.template_name}, ' \
-               f'template:{self.template}}}'
-<<<<<<< HEAD
-=======
-
-class DalleMessage(Message):
-    MODEL_FORMAT = "dalle"
-
-    def __init__(self, query: str, template: dict, system: str = "", context: str = "", user: str = "",
-                 template_name: str = "", persistence=()):
-        """Dalle message object.
-        :param query: A text description of the desired image(s). The maximum length is 1000 characters for dall-e-2 and 4000 characters for dall-e-3
-        :param model: The model to use for image generation.
-        :param n: The number of images to generate. Must be between 1 and 10. For dall-e-3, only n=1 is supported.
-        :param quality: The quality of the image that will be generated. hd creates images with finer details and greater consistency across the image. This param is only supported for dall-e-3.
-        :param response_format: The format in which the generated images are returned. Must be one of url or b64_json.
-        :param size: The size of the generated images. Must be one of 256x256, 512x512, or 1024x1024 for dall-e-2. Must be one of 1024x1024, 1792x1024, or 1024x1792 for dall-e-3 models.
-        :param style: The style of the generated images. Must be one of vivid or natural. Vivid causes the model to lean towards generating hyper-real and dramatic images. Natural causes the model to produce more natural, less hyper-real looking images. This param is only supported for dall-e-3.
-        :param user: A unique identifier representing your end-user, which can help OpenAI to monitor and detect abuse.
-        """
-        super().__init__()
-        self.query = query
-        self.template = template
-        self.template_name = template_name
-        self.persistence = persistence if isinstance(persistence, list) else []
-        self.multiprompt = bool(self.persistence)
-        self.system = system
-        self.context = context
-        self.substituted_query = []
-        self.adapter = ManagerAdapters.get_adapter({'adapter': "dalle", 'message': self})
-        self.adapter.adapt_query_and_persistence()
-        self.user_query_tokens = self._get_user_query_tokens(self.substituted_query)
-
-    def get_query_tokens(self, query: list) -> [int, List]:
-        """Given a query it will return the number of tokens
-
-        :param query: Query containing the user content
-        :return: Number of tokens
-        """
-        n_tokens = 0
-        for message in query:
-            n_tokens += len(self.adapter.encoding.encode(message['content']))
-
-        return n_tokens
-
-    def preprocess(self) -> List:
-        """Given a query and a context it will return the text in the GPT model format.
-
-        :return: List with the messages in the correct format for the model
-        """
-        user_prompt = Template(self.template["user"])
-        if "system" in self.template:
-            system_prompt = Template(self.template["system"])
-            system_content = system_prompt.safe_substitute(system=self.system)
-        else:
-            system_content = self.system
-
-        user_content = user_prompt.safe_substitute(query=self.query, context=self.context)
-        return [{'role': 'system', 'content': system_content}] + self.unitary_persistence() + [{'role': 'user', 'content': user_content}]
-
-    def __repr__(self):
-        """Representation of the object"""
-        return f'{{query:{self.query}, ' \
-               f'template_name:{self.template_name}, ' \
-               f'template:{self.template}}}'
-
-
-class ChatGPTMessage(Message):
-    MODEL_FORMAT = "chatGPT"
-
-    def __init__(self, query: str, template: dict, template_name: str = "system_query", context: str = "",
-                 system=DEFAULT_SYSTEM_MSG, functions=None, function_call: str = "none", persistence=()):
-        """Chat object. It is used for models that admit persitance as an input such as gpt3.5 or gpt4.
-
-        :param query: Question made.
-        :param template: Template used to build the prompt.
-        :param template_name: Template Name used to build the prompt.
-        :param context: Context used to answer the question.
-        :param system:  openai model system configuration
-        :param functions: List of functions to be used in the model
-        :param function_call: Function call to be used in the model
-        :param persistence: List containing the conversation history
-
-        """
-        super().__init__()
-        self.query = query
-        self.context = context
-        if functions is None:
-            functions = []
-        self.template_name = template_name
-        self.template = template
-        self.system = system
-        self.functions = functions
-        self.function_call = function_call
-        self.persistence = persistence if isinstance(persistence, list) else []
-        self.multiprompt = bool(self.persistence)
-        self.substituted_query = []
-        adapter = ManagerAdapters.get_adapter({'adapter': "base", 'message': self})
-        adapter.adapt_query_and_persistence()
-        self.user_query_tokens = self._get_user_query_tokens(self.substituted_query)
-
-    def preprocess(self) -> List:
-        """Given a query and a context it will return the text in the GPT model format.
-
-        :return: List with the messages in the correct format for the model
-        """
-        user_prompt = Template(self.template["user"])
-        if "system" in self.template:
-            system_prompt = Template(self.template["system"])
-            system_content = system_prompt.safe_substitute(system=self.system)
-        else:
-            system_content = self.system
-
-        user_content = user_prompt.safe_substitute(query=self.query, context=self.context)
-
-        return [{'role': 'system', 'content': system_content}] + self.unitary_persistence() + [{'role': 'user', 'content': user_content}]
-
-
-class ChatGPTvMessage(Message):
-    MODEL_FORMAT = "chatGPT-v"
-
-    def __init__(self, query: list, template: dict, template_name: str = "system_query", context: str = "",
-                 system=DEFAULT_SYSTEM_MSG, functions=None, function_call: str = "none", persistence=(), max_img_size_mb=20.00):
-        """Chat object. It is used for models that admit persitance as an input such as gpt3.5 or gpt4.
-
-        :param query: Question made.
-        :param template: Template used to build the prompt.
-        :param template_name: Template Name used to build the prompt.
-        :param context: Context used to answer the question.
-        :param system:  openai model system configuration
-        :param functions: List of functions to be used in the model
-        :param function_call: Function call to be used in the model
-        :param persistence: List containing the conversation history
-        """
-        super().__init__()
-        self.query = query
-        if context != "" and isinstance(self.query, list):
-            raise PrintableGenaiError(400, VCONTEXT_NOT_ALLOWED)
-        self.context = context
-        if functions is None:
-            functions = []
-        self.template_name = template_name
-        self.template = template
-        self.system = system
-        self.functions = functions
-        self.function_call = function_call
-        self.persistence = persistence if isinstance(persistence, list) else []
-        self.multiprompt = bool(self.persistence)
-        self.substituted_query = []
-        adapter = ManagerAdapters.get_adapter({'adapter': "gpt4v", 'message': self, 'max_img_size_mb': max_img_size_mb})
-        adapter.adapt_query_and_persistence()
-        self.user_query_tokens = self._get_user_query_tokens(self.substituted_query)
-
-    def preprocess(self) -> List:
-        """Given a query and a context it will return the text in the GPT model format.
-
-        :return: List with the messages in the correct format for the model
-        """
-        if "system" in self.template:
-            system_prompt = Template(self.template["system"])
-            system_content = system_prompt.safe_substitute(system=self.system)
-        else:
-            system_content = self.system
-
-        user_content = []
-        user_prompt = Template(self.template["user"])
-        if isinstance(self.template["user"], str):
-            user_content = user_prompt.safe_substitute(query=self.query, context=self.context)
-        else:
-            for e in self.template["user"]:
-                if e == "$query":
-                    user_content.extend(self.query)
-                else:
-                    user_content.append(e)
-
-        return [{'role': 'system', 'content': system_content}] + self.unitary_persistence() + [{'role': 'user', 'content': user_content}]
-
-
-class ClaudeMessage(Message):
-    MODEL_FORMAT = "chatClaude"
-
-    def __init__(self, query: str, template: dict, template_name: str = "system_query", context: str = "",
-                 system=DEFAULT_SYSTEM_MSG, persistence=()):
-        """Chat object. It is used for models that admit persitance as an input such as gpt3.5 or gpt4.
-
-        :param query: Question made.
-        :param template: Template used to build the prompt.
-        :param template_name: Template Name used to build the prompt.
-        :param context: Context used to answer the question.
-        :param system:  openai model system configuration
-        :param persistence: List containing the conversation history
-        """
-        super().__init__()
-        self.query = query
-        self.context = context
-        self.template_name = template_name
-        self.template = template
-        self.system = system
-        self.persistence = persistence if isinstance(persistence, list) else []
-        self.multiprompt = bool(self.persistence)
-        self.substituted_query = []
-        adapter = ManagerAdapters.get_adapter({'adapter': "claude", 'message': self})
-        adapter.adapt_query_and_persistence()
-        self.user_query_tokens = self._get_user_query_tokens(self.substituted_query)
-
-    def preprocess(self):
-        """Given a query and a context it will return the text in the GPT model format.
-
-        :return: List with the messages in the correct format for the model
-        """
-        user_prompt = Template(self.template["user"])
-        if "system" in self.template:
-            system_prompt = Template(self.template["system"])
-            system_content = system_prompt.safe_substitute(system=self.system)
-        else:
-            system_content = self.system
-
-        user_content = user_prompt.safe_substitute(query=self.query, context=self.context)
-        return self.unitary_persistence() + [
-            {'role': 'assistant', 'content': system_content},
-            {'role': 'user', 'content': user_content}]
-
-
-class Claude3Message(Message):
-    MODEL_FORMAT = "chatClaude-v"
-
-    def __init__(self, query: str, template: dict, template_name: str = "system_query_v", context: str = "",
-                 system='I am a helpful assistant', persistence=(), max_img_size_mb=5.00):
-        """Chat object. It is used for models that admit persitance as an input such as gpt3.5 or gpt4.
-
-        :param query: Question made.
-        :param template: Template used to build the prompt.
-        :param template_name: Template Name used to build the prompt.
-        :param context: Context used to answer the question.
-        :param system:  openai model system configuration
-        :param persistence: List containing the conversation history
-        """
-        super().__init__()
-        self.query = query
-        if context != "" and isinstance(self.query, list):
-            raise PrintableGenaiError(400, VCONTEXT_NOT_ALLOWED)
-        self.context = context
-        self.template_name = template_name
-        self.template = template
-        self.system = system
-        self.persistence = persistence if isinstance(persistence, list) else []
-        self.multiprompt = bool(self.persistence)
-        self.substituted_query = []
-        adapter = ManagerAdapters.get_adapter({'adapter': "claude", 'message': self, 'max_img_size_mb': max_img_size_mb})
-        adapter.adapt_query_and_persistence()
-        self.user_query_tokens = self._get_user_query_tokens(self.substituted_query)
-
-    def preprocess(self):
-        """Given a query and a context it will return the text in the Bedrock model format.
-
-        :return: List with the messages in the correct format for the model
-        """
-        if "system" in self.template:
-            system_prompt = Template(self.template["system"])
-            system_content = system_prompt.safe_substitute(system=self.system)
-        else:
-            system_content = self.system
-
-        user_content = []
-        user_prompt = Template(self.template["user"])
-        if isinstance(self.template["user"], str):
-            user_content = user_prompt.safe_substitute(query=self.query, context=self.context)
-        else:
-            for e in self.template["user"]:
-                if e == "$query":
-                    user_content.extend(self.query)
-                else:
-                    user_content.append(e)
-
-        return self.unitary_persistence() + [
-            {'role': 'assistant', 'content': system_content},
-            {'role': 'user', 'content': user_content}]
-
-
-class NovaMessage(Message):
-    MODEL_FORMAT = "chatNova"
-
-    def __init__(self, query: str, template: dict, template_name: str = "system_query", context: str = "",
-                 system=DEFAULT_SYSTEM_MSG, persistence=()):
-        """Chat object. It is used for models that admit persitance as an input such as gpt3.5 or gpt4.
-
-        :param query: Question made.
-        :param template: Template used to build the prompt.
-        :param template_name: Template Name used to build the prompt.
-        :param context: Context used to answer the question.
-        :param system:  openai model system configuration
-        :param persistence: List containing the conversation history
-        """
-        super().__init__()   
-        self.query = query
-        self.context = context
-        self.template_name = template_name
-        self.template = template
-        self.system = system
-        self.persistence = persistence if isinstance(persistence, list) else []
-        self.multiprompt = bool(self.persistence)
-        self.substituted_query = []
-        adapter = ManagerAdapters.get_adapter({'adapter': "nova", 'message': self})
-        adapter.adapt_query_and_persistence()
-        self.user_query_tokens = self._get_user_query_tokens(self.substituted_query)
-
-    def unitary_persistence(self) -> List:
-        """Given a persistence it will return a list with the messages in a unitary format.
-
-        :return: List with the messages in a unitary format
-        """
-        unitary_persistence = []
-        for pair in self.persistence:
-            for message in pair:
-                if isinstance(message['content'], str):
-                    message['content'] = [{"text": message['content']}]
-                unitary_persistence.append(message)
-        return unitary_persistence
-
-
-    def preprocess(self):
-        """Given a query and a context it will return the text in the GPT model format.
-
-        :return: List with the messages in the correct format for the model
-        """
-        user_prompt = Template(self.template["user"])
-        if "system" in self.template:
-            system_prompt = Template(self.template["system"])
-            system_content = system_prompt.safe_substitute(system=self.system)
-        else:
-            system_content = self.system
-
-        user_content = user_prompt.safe_substitute(query=self.query, context=self.context)
-        return self.unitary_persistence() + [
-            {'role': 'assistant', 'content': [{"text": system_content}]},
-            {'role': 'user', 'content': [{"text": user_content}]}]
-
-class NovaVMessage(Message):
-    MODEL_FORMAT = "chatNova-v"
-
-    def __init__(self, query: str, template: dict, template_name: str = "system_query_v", context: str = "",
-                 system='I am a helpful assistant', persistence=(), max_img_size_mb=20.00):
-        """Chat object. It is used for models that admit persitance as an input such as gpt3.5 or gpt4.
-
-        :param query: Question made.
-        :param template: Template used to build the prompt.
-        :param template_name: Template Name used to build the prompt.
-        :param context: Context used to answer the question.
-        :param system:  openai model system configuration
-        :param persistence: List containing the conversation history
-        """
-        super().__init__() # super to Message to avoid claude3 format query and persistence adaptation  
-        self.query = query
-        if context != "" and isinstance(self.query, list):
-            raise PrintableGenaiError(400, VCONTEXT_NOT_ALLOWED)
-        self.context = context
-        self.template_name = template_name
-        self.template = template
-        self.system = system
-        self.persistence = persistence if isinstance(persistence, list) else []
-        self.multiprompt = bool(self.persistence)
-        self.substituted_query = []
-        adapter = ManagerAdapters.get_adapter({'adapter': "nova", 'message': self, 'max_img_size_mb': max_img_size_mb})
-        adapter.adapt_query_and_persistence()
-        self.user_query_tokens = self._get_user_query_tokens(self.substituted_query)
-    
-    def unitary_persistence(self) -> List:
-        """Given a persistence it will return a list with the messages in a unitary format.
-
-        :return: List with the messages in a unitary format
-        """
-        unitary_persistence = []
-        for pair in self.persistence:
-            for message in pair:
-                if isinstance(message['content'], str):
-                    message['content'] = [{"text": message['content']}]
-                unitary_persistence.append(message)
-        return unitary_persistence
-
-
-    def preprocess(self):
-        """Given a query and a context it will return the text in the Bedrock model format.
-
-        :return: List with the messages in the correct format for the model
-        """
-        if "system" in self.template:
-            system_prompt = Template(self.template["system"])
-            system_content = system_prompt.safe_substitute(system=self.system)
-        else:
-            system_content = self.system
-
-        user_content = []
-        user_prompt = Template(self.template["user"])
-        if isinstance(self.template["user"], str):
-            user_content = user_prompt.safe_substitute(query=self.query, context=self.context)
-        else:
-            for e in self.template["user"]:
-                if e == "$query":
-                    user_content.extend(self.query)
-                else:
-                    user_content.append(e)
-
-        if isinstance(user_content, str):
-            user_content = [{"text": user_content}]
-
-        return self.unitary_persistence() + [
-            {'role': 'assistant', 'content': [{"text": system_content}]},
-            {'role': 'user', 'content': user_content}]
-        
-class Llama3Message(Message):
-    MODEL_FORMAT = "chatLlama3"
-
-    def __init__(self, query: str, template: dict, template_name: str = "system_query", context: str = "",
-                 system=DEFAULT_SYSTEM_MSG, functions=None, function_call: str = "none", persistence=()):
-        """Chat object. It is used for models that admit persitance as an input such as gpt3.5 or gpt4.
-
-        :param query: Question made.
-        :param template: Template used to build the prompt.
-        :param template_name: Template Name used to build the prompt.
-        :param context: Context used to answer the question.
-        :param system:  openai model system configuration
-        :param functions: List of functions to be used in the model
-        :param function_call: Function call to be used in the model
-        :param persistence: List containing the conversation history
-
-        """
-        super().__init__()
-        self.query = query
-        self.context = context
-        if functions is None:
-            functions = []
-        self.template_name = template_name
-        self.template = template
-        self.system = system
-        self.functions = functions
-        self.function_call = function_call
-        self.persistence = persistence if isinstance(persistence, list) else []
-        self.multiprompt = bool(self.persistence)
-        self.substituted_query = []
-        adapter = ManagerAdapters.get_adapter({'adapter': "base", 'message': self})
-        adapter.adapt_query_and_persistence()
-        self.user_query_tokens = self._get_user_query_tokens(self.substituted_query)
-
-    def preprocess(self) -> List:
-        """Given a query and a context it will return the text in the GPT model format.
-
-        :return: List with the messages in the correct format for the model
-        """
-        user_prompt = Template(self.template["user"])
-        if "system" in self.template:
-            system_prompt = Template(self.template["system"])
-            system_content = system_prompt.safe_substitute(system=self.system)
-        else:
-            system_content = self.system
-
-        user_content = user_prompt.safe_substitute(query=self.query, context=self.context)
-
-        return [{'role': 'system', 'content': system_content}] + self.unitary_persistence() + [{'role': 'user', 'content': user_content}]
-
-
-class ManagerMessages(object):
-    MESSAGE_TYPES = [ChatGPTMessage, ClaudeMessage, DalleMessage, Claude3Message, ChatGPTvMessage, Llama3Message, NovaMessage, NovaVMessage]
-
-    @staticmethod
-    def get_message(conf: dict) -> Message:
-        """ Method to instantiate the message class: [chatGPT, chatClaude, dalle, chatClaude-v, chatGPT-v, chatNova, chatNova-v]
-
-        :param conf: Message configuration. Example:  {"message":"chatClaude-v"}
-        :return: message object
-        """
-        for message in ManagerMessages.MESSAGE_TYPES:
-            message_type = conf.get('message')
-            if message.is_message_type(message_type):
-                conf.pop('message')
-                return message(**conf)
-        raise PrintableGenaiError(400, f"Message type doesnt exist {conf}. "
-                         f"Possible values: {ManagerMessages.get_possible_messages()}")
-
-    @staticmethod
-    def get_possible_messages() -> List:
-        """ Method to list the messages: [chatGPT, chatClaude, dalle, chatClaude-v, chatGPT-v, chatNova, chatNova-v]
-
-        :param conf: Message configuration. Example:  {"message":"chatClaude-v"}
-        :return: available messages
-        """
-        return [message.MODEL_FORMAT for message in ManagerMessages.MESSAGE_TYPES]
->>>>>>> c4880dc6
+               f'template:{self.template}}}'