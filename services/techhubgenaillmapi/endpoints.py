--- conflicted
+++ resolved
@@ -280,15 +280,10 @@
         :return: Url to make the request
         """
         self.logger.debug("Building url.")
-<<<<<<< HEAD
-        if generativeModel.MODEL_MESSAGE in ["chatGPT", "chatGPT-v", "chatGPT-o", "chatGPT-o1-mini"]:
-            url = self.models_urls.get('OPENAI_GPT_CHAT_URL')
-        elif generativeModel.MODEL_MESSAGE == "dalle":
+        if generative_model.MODEL_MESSAGE in ["chatGPT", "chatGPT-v", "chatGPT-o", "chatGPT-o1-mini"]:
+            url = self.models_urls.get("OPENAI_GPT_CHAT_URL")
+        elif generative_model.MODEL_MESSAGE == "dalle":
             url = self.models_urls.get('OPENAI_DALLE_URL')
-=======
-        if generative_model.MODEL_MESSAGE == "chatGPT":
-            url = self.models_urls.get("OPENAI_GPT_CHAT_URL")
->>>>>>> c4880dc6
         else:
             raise PrintableGenaiError(
                 400, f"Model message {generative_model.MODEL_MESSAGE} not supported."
@@ -376,17 +371,10 @@
         :return: Url to make the request
         """
         self.logger.debug("Building url.")
-<<<<<<< HEAD
-        if generativeModel.MODEL_MESSAGE in ["chatGPT", "chatGPT-v", "chatGPT-o", "chatGPT-o1-mini"]:
+        if generative_model.MODEL_MESSAGE in ["chatGPT", "chatGPT-v", "chatGPT-o", "chatGPT-o1-mini"]:
             template = Template(self.models_urls.get('AZURE_GPT_CHAT_URL'))
-        elif generativeModel.MODEL_MESSAGE == "dalle":
+        elif generative_model.MODEL_MESSAGE == "dalle":
             template = Template(self.models_urls.get('AZURE_DALLE_URL'))
-=======
-        if generative_model.MODEL_MESSAGE in ["chatGPT", "chatGPT-v"]:
-            template = Template(self.models_urls.get("AZURE_GPT_CHAT_URL"))
-        elif generative_model.MODEL_MESSAGE == "dalle":
-            template = Template(self.models_urls.get("AZURE_DALLE_URL"))
->>>>>>> c4880dc6
         else:
             raise PrintableGenaiError(
                 400, f"Model message {generative_model.MODEL_MESSAGE} not supported."
