--- conflicted
+++ resolved
@@ -319,14 +319,11 @@
         except requests.exceptions.RequestException as e:
             self.logger.error(f"LLM response: {str(e)}.")
             return {"error": e, "msg": str(e), "status_code": 500}
-<<<<<<< HEAD
-=======
         except botocore.exceptions.ClientError as error:
             self.logger.error(f"Error calling botocore: {error}")
             message = error.response['message']
             status_code = error.response['ResponseMetadata']['HTTPStatusCode']
             return {"error": error, "msg": message, "status_code": status_code}
->>>>>>> e3111f6d
         except ConnectionError:
             time.sleep(random.random())
             return self.call_model(delta + 1, max_retries)
