### This code is property of the GGAO ###


# Native imports
import os
import time
import requests
from typing import List
from string import Template
from abc import ABC, abstractmethod

# Installed imports
import boto3
import botocore
from botocore.config import Config
import urllib3

# Custom imports
from generatives import GenerativeModel
from common.logging_handler import LoggerHandler
from common.genai_controllers import provider
from common.services import GENAI_LLM_ENDPOINTS
from common.errors.genaierrors import PrintableGenaiError
from common.models_manager import BaseModelConfigManager

SETTING_MODEL_MSG = "Setting model to use."
MESSAGE_PROCESSED_MSG = "Message processed."
PARSING_RESPONSE_MSG = "Parsing response."
REQUEST_TIMED_OUT_MSG = "The request timed out."
NOT_GENERATIVE_MODEL_PARAM = (
    "Not 'generative_model' param the model cannot be set for retry."
)
ISE = "Internal server error"


class Platform(ABC):
    MODEL_FORMAT = "Platform"

    def __init__(
        self,
        aws_credentials,
        models_urls,
        timeout: int = 30,
        num_retries=3,
        models_config_manager: BaseModelConfigManager = None,
    ):
        """Platform that sustains the model to be used

        :param aws_credentials: AWS credentials
        :param models_urls: Models credentials
        :param timeout: Timeout for the request
        """

        self.generative_model = None
        logger_handler = LoggerHandler(
            GENAI_LLM_ENDPOINTS, level=os.environ.get("LOG_LEVEL", "INFO")
        )
        self.logger = logger_handler.logger

        self.url = None
        self.headers = None
        self.timeout = timeout
        self.num_retries = num_retries

        self.aws_credentials = aws_credentials
        self.models_urls = models_urls
        self.models_config_manager = models_config_manager

    @abstractmethod
    def parse_response(self, answer: dict) -> dict:
        """Test if response is correct (token number issue)

        :param answer: Dict response by the endpoint
        :return: Validated response
        """

    @abstractmethod
    def call_model(self, delta=0) -> dict:
        """Method to send the query to the endpoint"""

    @abstractmethod
    def set_model(self, generative_model: GenerativeModel):
        """Set the model and configure urls.

        :param generative_model: Model used to make the query
        """
        self.generative_model = generative_model

    @classmethod
    def is_platform_type(cls, model_type):
        """Checks if a given model type is equel to the model format and thus it must be the one to use."""
        return model_type == cls.MODEL_FORMAT


class GPTPlatform(Platform):
    MODEL_FORMAT = "GPTPlatform"

    def __init__(
        self,
        aws_credentials,
        models_urls,
        timeout: int = 30,
        num_retries=3,
        models_config_manager: BaseModelConfigManager = None,
    ):
        """Platform that sustains the model to be used

        :param aws_credentials: AWS credentials
        :param models_urls: Models credentials
        :param timeout: Timeout for the request
        """

        super().__init__(
            aws_credentials, models_urls, timeout, num_retries, models_config_manager
        )

    def set_model_retry(self):
        """Set the model and configure urls when a retry has to be done."""
        if hasattr(self, "generative_model"):
            selected_model = self.models_config_manager.get_different_model_from_pool(
                self.generative_model.pool_name,
                self.generative_model.model_name,
                self.MODEL_FORMAT,
            )
            if selected_model:
                self.generative_model.model_name = selected_model.get("model")
                self.generative_model.zone = selected_model.get("zone")
                self.generative_model.api_version = selected_model.get("api_version")
                self.generative_model.api_key = (
                    self.models_config_manager.get_model_api_key_by_zone(
                        self.generative_model.zone, self.MODEL_FORMAT
                    )
                )
                self.set_model(self.generative_model)
            else:
                self.logger.debug(
                    f"Model not found in the pool for retry, retrying with: {self.generative_model.model_name}"
                )
        else:
            self.logger.error(NOT_GENERATIVE_MODEL_PARAM)
            raise PrintableGenaiError(400, NOT_GENERATIVE_MODEL_PARAM)

    def call_model(self, delta=0) -> dict:
        """Method to send the query to the endpoint

        :param delta: Number of retries
        :return: Endpoint response
        """
        try:
<<<<<<< HEAD
            data_call = self.generative_model.parse_data()
            self.logger.info(
                f"Calling {self.MODEL_FORMAT} service with data {data_call}"
            )
=======
            data_call = self.generativeModel.parse_data()
            self.logger.debug(f"Calling {self.MODEL_FORMAT} service with data {data_call}")
>>>>>>> 902dee45

            answer = requests.post(
                url=self.url, headers=self.headers, data=data_call, timeout=self.timeout
            )

            if delta < self.num_retries:
                if answer.status_code == 429:
                    self.logger.warning(
                        f"OpenAI rate limit exceeded, retrying, try {delta + 1}/{self.num_retries}"
                    )
                    raise ConnectionError("OpenAI rate limit exceeded")

                if answer.status_code == 500 and ISE in answer.text:
                    self.logger.warning(
                        f"Internal server error, retrying, try {delta + 1}/{self.num_retries}"
                    )
                    raise ConnectionError(ISE)

            if answer.status_code in [503, 502, 500, 404, 400, 429]:
                self.logger.warning(f"Error: {answer.text}")
                return {
                    "error": answer.text,
                    "msg": str(answer.text),
                    "status_code": answer.status_code,
                }

            self.logger.info(f"LLM response: {answer}.")
            answer = self.parse_response(answer.json())
            return answer

        except requests.exceptions.Timeout:
            self.logger.error(REQUEST_TIMED_OUT_MSG)
            if delta < self.num_retries:
                self.logger.warning(
                    f"Timeout, retrying, try {delta + 1}/{self.num_retries}"
                )
                try:
                    self.set_model_retry()
                    time.sleep(5)
                    return self.call_model(delta + 1)
                except Exception:
                    return {
                        "error": REQUEST_TIMED_OUT_MSG,
                        "msg": REQUEST_TIMED_OUT_MSG,
                        "status_code": 408,
                    }
            else:
                return {
                    "error": REQUEST_TIMED_OUT_MSG,
                    "msg": REQUEST_TIMED_OUT_MSG,
                    "status_code": 408,
                }
        except requests.exceptions.RequestException as e:
            self.logger.error(f"LLM response: {str(e)}.")
            return {"error": e, "msg": str(e), "status_code": 500}
        except ConnectionError:
            try:
                self.set_model_retry()
                time.sleep(5)
                return self.call_model(delta + 1)
            except Exception:
                return {"error": ISE, "msg": ISE, "status_code": 500}


class OpenAIPlatform(GPTPlatform):
    MODEL_FORMAT = "openai"

    def __init__(
        self,
        aws_credentials,
        models_urls,
        timeout: int = 30,
        num_retries=3,
        models_config_manager: BaseModelConfigManager = None,
    ):
        """Platform that sustains the model to be used

        :param aws_credentials: AWS credentials
        :param models_urls: Models credentials
        :param timeout: Timeout for the request
        """
        super().__init__(
            aws_credentials, models_urls, timeout, num_retries, models_config_manager
        )

    def parse_response(self, answer):
        """Test if response is correct (token number issue)

        :param answer: Dict response by the endpoint
        :return: Validated response
        """
        self.logger.debug(PARSING_RESPONSE_MSG)
        if (
            "error" in answer
            and "code" in answer["error"]
            and answer["error"]["code"] == 400
        ):
            return {
                "error": answer,
                "msg": str(answer["error"]["message"]),
                "status_code": answer["error"]["code"],
            }
        elif (
            "error" in answer
            and "code" in answer["error"]
            and answer["error"]["code"] == "invalid_api_key"
        ):
            return {
                "error": answer,
                "msg": str(answer["error"]["message"]),
                "status_code": 401,
            }
        elif "error" in answer:
            return {
                "error": answer,
                "msg": str(answer["error"]["message"]),
                "status_code": 500,
            }

        self.logger.info(MESSAGE_PROCESSED_MSG)
        return answer

    def build_url(self, generative_model: GenerativeModel):
        """Build the url to make the request

        :param generative_model: Model used to make the query
        :return: Url to make the request
        """
        self.logger.debug("Building url.")
        if generative_model.MODEL_MESSAGE == "chatGPT":
            url = self.models_urls.get("OPENAI_GPT_CHAT_URL")
        else:
            raise PrintableGenaiError(
                400, f"Model message {generative_model.MODEL_MESSAGE} not supported."
            )

        self.logger.debug("url: %s", url)
        return url

    def set_model(self, generative_model: GenerativeModel):
        """Set the model and configure headers and urls.

        :param generative_model: Model used to make the query
        """
        self.logger.debug(SETTING_MODEL_MSG)
        super().set_model(generative_model)

        self.headers = {
            "Authorization": "Bearer " + generative_model.api_key,
            "Content-Type": "application/json",
        }
        self.url = self.build_url(generative_model)


class AzurePlatform(GPTPlatform):
    MODEL_FORMAT = "azure"

    def __init__(
        self,
        aws_credentials,
        models_urls,
        timeout: int = 60,
        num_retries=3,
        models_config_manager: BaseModelConfigManager = None,
    ):
        """Platform that sustains the model to be used

        :param aws_credentials: AWS credentials
        :param models_urls: Models credentials
        :param timeout: Timeout for the request
        """
        super().__init__(
            aws_credentials, models_urls, timeout, num_retries, models_config_manager
        )

    def parse_response(self, answer):
        """Test if response is correct (token number issue)

        :param answer: Dict response by the endpoint
        :return: Validated response
        """
        self.logger.debug(PARSING_RESPONSE_MSG)
        if (
            "error" in answer
            and "code" in answer["error"]
            and answer["error"]["code"] == "401"
        ):
            return {
                "error": answer,
                "msg": str(answer["error"]["message"]),
                "status_code": int(answer["error"]["code"]),
            }
        elif (
            "error" in answer
            and "status" in answer["error"]
            and answer["error"]["status"] == 400
        ):
            return {
                "error": answer,
                "msg": str(answer["error"]["message"]),
                "status_code": int(answer["error"]["status"]),
            }
        elif "error" in answer:
            return {
                "error": answer,
                "msg": answer["error"]["message"],
                "status_code": 500,
            }

        self.logger.info(MESSAGE_PROCESSED_MSG)
        return answer

    def build_url(self, generative_model: GenerativeModel):
        """Build the url to make the request
        :param generative_model: Model used to make the query
        :return: Url to make the request
        """
        self.logger.debug("Building url.")
        if generative_model.MODEL_MESSAGE in ["chatGPT", "chatGPT-v"]:
            template = Template(self.models_urls.get("AZURE_GPT_CHAT_URL"))
        elif generative_model.MODEL_MESSAGE == "dalle":
            template = Template(self.models_urls.get("AZURE_DALLE_URL"))
        else:
            raise PrintableGenaiError(
                400, f"Model message {generative_model.MODEL_MESSAGE} not supported."
            )

        url = template.safe_substitute(
            MODEL=generative_model.model_name,
            ZONE=generative_model.zone,
            API=generative_model.api_version,
        )
        self.logger.debug("url: %s", url)
        return url

    def set_model(self, generative_model: GenerativeModel):
        """Set the model and configure urls.

        :param generative_model: Model used to make the query
        """
        self.logger.debug("Setting model to use.")
        super().set_model(generative_model)

        if generative_model.api_key is not None:
            self.headers = {
                "api-key": generative_model.api_key,
                "Content-Type": "application/json",
            }
            self.url = self.build_url(generative_model)
        else:
            raise PrintableGenaiError(
                400,
                f"Api key not found for model {generative_model.model_name} in Azure Platform",
            )


class BedrockPlatform(Platform):
    MODEL_FORMAT = "bedrock"

    def __init__(
        self,
        aws_credentials,
        models_urls,
        timeout: int = 30,
        num_retries=3,
        models_config_manager: BaseModelConfigManager = None,
    ):
        """Platform that sustains the model to be used

        :param aws_credentials: AWS credentials
        :param models_urls: Models credentials
        :param timeout: Timeout for the request
        """
        super().__init__(
            aws_credentials, models_urls, timeout, num_retries, models_config_manager
        )

    def set_model_retry(self):
        """Set the model and configure urls when a retry has to be done."""
        if hasattr(self, "generative_model"):
            selected_model = self.models_config_manager.get_different_model_from_pool(
                self.generative_model.pool_name,
                self.generative_model.model_name,
                self.MODEL_FORMAT,
            )
            if selected_model:
                self.generative_model.model_name = selected_model.get("model")
                self.generative_model.model_id = selected_model.get("model_id")
                self.generative_model.zone = selected_model.get("zone")
                self.generative_model.api_version = selected_model.get("api_version")
                self.generative_model.api_key = (
                    self.models_config_manager.get_model_api_key_by_zone(
                        self.generative_model.zone, self.MODEL_FORMAT
                    )
                )
                self.set_model(self.generative_model)
            else:
                self.logger.debug(
                    f"Model not found in the pool for retry, retrying with: {self.generative_model.model_id}"
                )
        else:
            self.logger.error(NOT_GENERATIVE_MODEL_PARAM)
            raise PrintableGenaiError(400, NOT_GENERATIVE_MODEL_PARAM)

    def parse_response(self, answer):
        """Test if response is correct (token number issue)

        :param answer: Dict response by the endpoint
        :return: Validated response
        """
        self.logger.debug(PARSING_RESPONSE_MSG)
        # TODO Parse response
        self.logger.info(MESSAGE_PROCESSED_MSG)
        return answer

    def set_model(self, generative_model: GenerativeModel):
        """Set the model and configure urls.

        :param generative_model: Model used to make the query
        """
        self.logger.debug(SETTING_MODEL_MSG)
        super().set_model(generative_model)

    def call_model(self, delta=0) -> dict:
        """Method to send the query to the endpoint

        :param delta: Number of retries
        :return: Endpoint response
        """
        try:
            if delta > self.num_retries:
                return {
                    "error": "Max retries reached",
                    "msg": "Max retries reached",
                    "status_code": 500,
                }
            data_call = self.generative_model.parse_data()
            self.logger.info(
                f"Calling {self.MODEL_FORMAT} service with data {data_call}"
            )
            config = Config(
                read_timeout=self.timeout,
                connect_timeout=self.timeout,
                region_name=self.generative_model.zone,
            )
            if provider == "azure":
                bedrock = boto3.client(
                    service_name="bedrock-runtime",
                    aws_access_key_id=self.aws_credentials["access_key"],
                    aws_secret_access_key=self.aws_credentials["secret_key"],
                    config=config,
                )
            else:
                bedrock = boto3.client(service_name="bedrock-runtime", config=config)
            answer = bedrock.invoke_model(
                body=data_call, modelId=self.generative_model.model_id
            )
            self.logger.info(f"LLM response: {answer}.")
            answer = self.parse_response(answer)
            return answer

        except urllib3.exceptions.ReadTimeoutError:
            self.logger.error(REQUEST_TIMED_OUT_MSG)
            if delta < self.num_retries:
                self.logger.warning(
                    f"Timeout, retrying, try {delta + 1}/{self.num_retries}"
                )
                try:
                    self.set_model_retry()
                    time.sleep(5)
                    return self.call_model(delta + 1)
                except Exception:
                    return {
                        "error": REQUEST_TIMED_OUT_MSG,
                        "msg": REQUEST_TIMED_OUT_MSG,
                        "status_code": 408,
                    }
            else:
                return {
                    "error": REQUEST_TIMED_OUT_MSG,
                    "msg": REQUEST_TIMED_OUT_MSG,
                    "status_code": 408,
                }
        except requests.exceptions.RequestException as e:
            self.logger.error(f"LLM response: {str(e)}.")
            return {"error": e, "msg": str(e), "status_code": 500}
        except botocore.exceptions.ClientError as error:
            self.logger.error(f"Error calling botocore: {error}")
            message = error.response["Error"]["Message"]
            status_code = error.response["ResponseMetadata"]["HTTPStatusCode"]
            return {"error": error, "msg": message, "status_code": status_code}
        except ConnectionError:
            try:
                self.set_model_retry()
                time.sleep(5)
                return self.call_model(delta + 1)
            except Exception:
                return {"error": ISE, "msg": ISE, "status_code": 500}


class ManagerPlatform(object):
    MODEL_TYPES = [OpenAIPlatform, AzurePlatform, BedrockPlatform]

    @staticmethod
    def get_platform(conf: dict) -> Platform:
        """Method to instantiate the endpoint class: [azure, openai, google]

        :param conf: Model configuration. Example:  {"platform":"openai"}
        """
        for platform in ManagerPlatform.MODEL_TYPES:
            platform_type = conf.get("platform")
            if platform.is_platform_type(platform_type):
                conf.pop("platform")
                return platform(**conf)
        raise PrintableGenaiError(
            400,
            f"Platform type doesnt exist: '{conf.get('platform')}'. "
            f"Possible values: {ManagerPlatform.get_possible_platforms()}",
        )

    @staticmethod
    def get_possible_platforms() -> List:
        """Method to list the endpoints: [azure, openai]

        :param conf: Model configuration. Example:  {"platform":"openai"}
        """
        return [platform.MODEL_FORMAT for platform in ManagerPlatform.MODEL_TYPES]<|MERGE_RESOLUTION|>--- conflicted
+++ resolved
@@ -147,15 +147,10 @@
         :return: Endpoint response
         """
         try:
-<<<<<<< HEAD
             data_call = self.generative_model.parse_data()
-            self.logger.info(
+            self.logger.debug(
                 f"Calling {self.MODEL_FORMAT} service with data {data_call}"
             )
-=======
-            data_call = self.generativeModel.parse_data()
-            self.logger.debug(f"Calling {self.MODEL_FORMAT} service with data {data_call}")
->>>>>>> 902dee45
 
             answer = requests.post(
                 url=self.url, headers=self.headers, data=data_call, timeout=self.timeout
