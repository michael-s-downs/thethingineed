--- conflicted
+++ resolved
@@ -321,11 +321,7 @@
             return {"error": e, "msg": str(e), "status_code": 500}
         except botocore.exceptions.ClientError as error:
             self.logger.error(f"Error calling botocore: {error}")
-<<<<<<< HEAD
-            message = error.response['Error']['Message']
-=======
             message = error.response['message']
->>>>>>> d7c19934
             status_code = error.response['ResponseMetadata']['HTTPStatusCode']
             return {"error": error, "msg": message, "status_code": status_code}
         except ConnectionError:
