### This code is property of the GGAO ###

# Native imports
import os
import json
import re

# Installed imports
from llama_index.embeddings.azure_openai import AzureOpenAIEmbedding
from llama_index.embeddings.bedrock import BedrockEmbedding
from llama_index.embeddings.huggingface import HuggingFaceEmbedding
from llama_index.core.embeddings import BaseEmbedding
from llama_index.embeddings.google_genai import GoogleGenAIEmbedding

# Custom imports
from common.genai_controllers import load_file, provider
from common.ir.connectors import Connector, ManagerConnector

IR_INDICES = "src/ir/index/"
INDEX_STORAGE = lambda index: IR_INDICES + index + ".json"
EMBED_MODEL = None



def get_connector(index: str, workspace, vector_storages) -> Connector:
    """ Get the connector from the vector storage

    param: index: index to get the connector from
    """
    # Get the connector name
    try:
        state_dict = load_file(workspace, INDEX_STORAGE(index))
        if len(state_dict) == 0:
            connector_name = ""
        else:
            connector_name = json.loads(state_dict).get('vector_storage')
    except Exception:
        connector_name = ""
    if not connector_name:
        connector_name = os.getenv('VECTOR_STORAGE', f"elastic-{os.getenv('TENANT')}")

    for vs in vector_storages:
        if vs.get("vector_storage_name") == connector_name:
            connector = ManagerConnector().get_connector(vs)
            if connector:
                connector.connect()
                return connector
    raise ValueError(f"Connector {connector_name} not found in vector storages")


def get_embed_model(model: dict, aws_credentials: dict, is_retrieval: bool) -> BaseEmbedding:
    """ Get the llamaindex embed model

    :param model: model to get the embedding model
    :param aws_credentials: aws credentials to get the embedding model

    :return: BaseEmbedding model to get the embeddings
    """
    platform = model.get('platform')
    if platform == 'azure':
        return AzureOpenAIEmbedding(
            model=model.get('embedding_model'),
            deployment_name=model.get('azure_deployment_name'),
            api_key=model.get('api_key'),
            azure_endpoint=model.get('azure_base_url'),
            api_version=model.get('azure_api_version')
        )
    elif platform == "bedrock":
        if provider == "azure":
            return BedrockEmbedding(
                aws_access_key_id=aws_credentials['access_key'],
                aws_secret_access_key=aws_credentials['secret_key'],
                region_name=model.get('region'),
                model_name=model.get('embedding_model')
            )
        else:
            return BedrockEmbedding(
                region_name=model.get('region'),
                model_name=model.get('embedding_model')
            )
    elif platform == "huggingface":
<<<<<<< HEAD
        if EMBED_MODEL is None:
            if is_retrieval:
                # Normally in huggingface the retrieval model is different from the embedding model
                EMBED_MODEL = HuggingFaceEmbedding(model_name=model.get('retriever_model'), trust_remote_code=True )
            EMBED_MODEL = HuggingFaceEmbedding(model_name=model.get('embedding_model'), trust_remote_code=True)

        return EMBED_MODEL
=======
        if is_retrieval:
            # Normally in huggingface the retrieval model is different from the embedding model
            return HuggingFaceEmbedding(model_name=model.get('retriever_model'), trust_remote_code=True )
        return HuggingFaceEmbedding(model_name=model.get('embedding_model'), trust_remote_code=True)
    elif platform == "vertex":
        return GoogleGenAIEmbedding(
            model_name=model.get('embedding_model'),
            api_key=model.get('api_key'),
        )
>>>>>>> 2e8e64cc
    else:
        raise ValueError(f"Platform {platform} not supported")<|MERGE_RESOLUTION|>--- conflicted
+++ resolved
@@ -79,7 +79,6 @@
                 model_name=model.get('embedding_model')
             )
     elif platform == "huggingface":
-<<<<<<< HEAD
         if EMBED_MODEL is None:
             if is_retrieval:
                 # Normally in huggingface the retrieval model is different from the embedding model
@@ -87,16 +86,10 @@
             EMBED_MODEL = HuggingFaceEmbedding(model_name=model.get('embedding_model'), trust_remote_code=True)
 
         return EMBED_MODEL
-=======
-        if is_retrieval:
-            # Normally in huggingface the retrieval model is different from the embedding model
-            return HuggingFaceEmbedding(model_name=model.get('retriever_model'), trust_remote_code=True )
-        return HuggingFaceEmbedding(model_name=model.get('embedding_model'), trust_remote_code=True)
     elif platform == "vertex":
         return GoogleGenAIEmbedding(
             model_name=model.get('embedding_model'),
             api_key=model.get('api_key'),
         )
->>>>>>> 2e8e64cc
     else:
         raise ValueError(f"Platform {platform} not supported")