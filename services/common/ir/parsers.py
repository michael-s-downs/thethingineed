--- conflicted
+++ resolved
@@ -242,11 +242,7 @@
 
         try:
             if json_input.get("generic"):
-<<<<<<< HEAD
-                # Retrocompatibility with older infoindexing calls
-=======
                 # Retrocompatibility with older inforetrieval calls
->>>>>>> 9d3533fe
                 self.index_conf = json_input["generic"].get("index_conf")
             else:
                 self.index_conf = json_input["indexation_conf"]
