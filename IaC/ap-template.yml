trigger:
  batch: true
  branches:
    include:
    - develop
    - master
  paths:
    include:
    - 'IaC/*'

pool:
  vmImage: 'ubuntu-latest'

variables:
- group: TerraformBackend
- name: 'projectlocation'
  value: '$(Agent.BuildDirectory)/s'

stages:
  - stage: TerraformValidate
    jobs:
      - job: Validate
        continueOnError: false
        steps:
        - task: ms-devlabs.custom-terraform-tasks.custom-terraform-installer-task.TerraformInstaller@0
          displayName: TFInstall
          inputs:
            terraformVersion: 'latest'
        - task: TerraformTaskV3@3
          displayName: TFInit
          inputs:
            provider: 'azurerm'
            command: 'init'
            backendServiceArm: '$(TF_VAR_CONN_STR)'
            backendAzureRmResourceGroupName: '$(TF_VAR_STATUS_RG)'
            backendAzureRmStorageAccountName: '$(TF_VAR_STATUS_CONTAINER_SA)'
            backendAzureRmContainerName: '$(TF_VAR_STATUS_STORAGE)'
            backendAzureRmKey: '$(TF_VAR_STATUS_KEY_SA)'
        - task: TerraformTaskV3@3
          displayName: TFValidate
          inputs:
            provider: 'azurerm'
            command: 'validate'
  - stage: TerraformArtifact
    condition: succeeded('TerraformValidate')
    dependsOn: TerraformValidate
    jobs:
      - job: CopyFilesIaCAndPublishAzure
        steps:
        - task: CopyFiles@2
          inputs:
            SourceFolder: '$(System.DefaultWorkingDirectory)/IaC/Terraform/Azure'
            Contents: '**'
            TargetFolder: '$(Build.ArtifactStagingDirectory)/IaC/Terraform/Azure'
            CleanTargetFolder: true
        - task: PublishBuildArtifacts@1
          inputs:
<<<<<<< HEAD
            PathtoPublish: '$(Build.ArtifactStagingDirectory)/IaC/Terraform'
            ArtifactName: 'Terraform'
=======
            PathtoPublish: '$(Build.ArtifactStagingDirectory)/IaC/Terraform/Azure'
            ArtifactName: 'Terraform-Azure'
            publishLocation: 'Container'
      - job: CopyFilesIaCAndPublishAWS
        steps:
        - task: CopyFiles@2
          inputs:
            SourceFolder: '$(System.DefaultWorkingDirectory)/IaC/Terraform/AWS'
            Contents: '**'
            TargetFolder: '$(Build.ArtifactStagingDirectory)/IaC/Terraform/AWS'
            CleanTargetFolder: true
        - task: PublishBuildArtifacts@1
          inputs:
            PathtoPublish: '$(Build.ArtifactStagingDirectory)/IaC/Terraform/AWS'
            ArtifactName: 'Terraform-AWS'
>>>>>>> e3111f6d
            publishLocation: 'Container'
  - stage: ScriptsArtifact
    condition: succeeded('TerraformArtifact')
    dependsOn: 
      - TerraformArtifact
    jobs:
    - job: CopyFilesScriptsAndPublishAzure
      steps:
      - task: CopyFiles@2
        inputs:
          SourceFolder: '$(System.DefaultWorkingDirectory)/IaC/Scripts/Azure'
          Contents: '**'
          TargetFolder: '$(Build.ArtifactStagingDirectory)/IaC/Scripts/Azure'
          CleanTargetFolder: true
      - task: PublishBuildArtifacts@1
        inputs:
<<<<<<< HEAD
          PathtoPublish: '$(Build.ArtifactStagingDirectory)/IaC/Scripts'
          ArtifactName: 'Scripts'
=======
          PathtoPublish: '$(Build.ArtifactStagingDirectory)/IaC/Scripts/Azure'
          ArtifactName: 'Scripts-Azure'
          publishLocation: 'Container'
    - job: CopyFilesScriptsAndPublishAWS
      steps:
      - task: CopyFiles@2
        inputs:
          SourceFolder: '$(System.DefaultWorkingDirectory)/IaC/Scripts/AWS'
          Contents: '**'
          TargetFolder: '$(Build.ArtifactStagingDirectory)/IaC/Scripts/AWS'
          CleanTargetFolder: true
      - task: PublishBuildArtifacts@1
        inputs:
          PathtoPublish: '$(Build.ArtifactStagingDirectory)/IaC/Scripts/AWS'
          ArtifactName: 'Scripts-AWS'
>>>>>>> e3111f6d
          publishLocation: 'Container'<|MERGE_RESOLUTION|>--- conflicted
+++ resolved
@@ -55,10 +55,6 @@
             CleanTargetFolder: true
         - task: PublishBuildArtifacts@1
           inputs:
-<<<<<<< HEAD
-            PathtoPublish: '$(Build.ArtifactStagingDirectory)/IaC/Terraform'
-            ArtifactName: 'Terraform'
-=======
             PathtoPublish: '$(Build.ArtifactStagingDirectory)/IaC/Terraform/Azure'
             ArtifactName: 'Terraform-Azure'
             publishLocation: 'Container'
@@ -74,7 +70,6 @@
           inputs:
             PathtoPublish: '$(Build.ArtifactStagingDirectory)/IaC/Terraform/AWS'
             ArtifactName: 'Terraform-AWS'
->>>>>>> e3111f6d
             publishLocation: 'Container'
   - stage: ScriptsArtifact
     condition: succeeded('TerraformArtifact')
@@ -91,10 +86,6 @@
           CleanTargetFolder: true
       - task: PublishBuildArtifacts@1
         inputs:
-<<<<<<< HEAD
-          PathtoPublish: '$(Build.ArtifactStagingDirectory)/IaC/Scripts'
-          ArtifactName: 'Scripts'
-=======
           PathtoPublish: '$(Build.ArtifactStagingDirectory)/IaC/Scripts/Azure'
           ArtifactName: 'Scripts-Azure'
           publishLocation: 'Container'
@@ -110,5 +101,4 @@
         inputs:
           PathtoPublish: '$(Build.ArtifactStagingDirectory)/IaC/Scripts/AWS'
           ArtifactName: 'Scripts-AWS'
->>>>>>> e3111f6d
           publishLocation: 'Container'